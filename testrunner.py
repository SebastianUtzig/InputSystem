import sys
import os
import string
import subprocess
import argparse

print(sys.version)



allPlatforms = ["Editor", "StandaloneLinux", "StandaloneLinux64", "StandaloneOSX", "StandaloneWindows", "StandaloneWindows64", "Android", "iOS"]
allRuntimes = ["latest", "legacy"]
allTestPlatforms = ["editmode", "playmode"]

editorRevisions = {
    "2018.2": "5c716fc4faab59de610b4b74b9dad7c9f7ae60b0",
    "2018.3": "a92967dc9cef35097913700341cac00023cf4810",
    "2019.1": "f5b7b61dc93ab9b7e65257218be5487d6e201a2e"
}

def GetDownloadComponentsArgs(platforms):
    components = set(["Editor"])
    for platform in platforms:
        if "Standalone" in platform:
            components.add("StandaloneSupport-Mono")
    ret = []
    for c in components:
        ret.append("-c")
        ret.append(c)
    return ret

def RunProcess(args):

    desc = ' '.join(args)
    print("[%s]" % desc)
    process = subprocess.Popen(args, stdout=subprocess.PIPE, stderr=subprocess.PIPE, universal_newlines=True)#shell=True)
    for stdout_line in iter(process.stdout.readline, ""):
        sys.stdout.write(stdout_line)
        sys.stdout.flush()
    (stdOut, stdErr) = process.communicate()
    exitCode = process.wait()
    stdErr = stdErr.decode('ascii')
    
    if len(stdErr) > 0:
        print("Standard Error Output")
        print(stdErr)
    
    print("[Process completed with Exit Code: %d]" % exitCode)
    if exitCode:
        raise subprocess.CalledProcessError(exitCode, args)
    return (stdOut, stdErr)

parser = argparse.ArgumentParser(description="Run the trace event profiler tests")
parser.add_argument('runtimePlatform', nargs='*', choices=allPlatforms)
parser.add_argument('--version', choices=editorRevisions.keys())
parser.add_argument('--runtime', choices=allRuntimes)
parser.add_argument('--testPlatform', choices=allTestPlatforms)
<<<<<<< HEAD
=======
parser.add_argument("--warningscheck", action="store_true")
>>>>>>> e8ac9f18
args = parser.parse_args(sys.argv[1:])

runtimePlatforms = args.runtimePlatform
unityVersion = args.version
runtimeVersion = args.runtime
testPlatform = args.testPlatform

kRootRepoDirectory = os.path.dirname(os.path.realpath(__file__))
kProjectPath = os.path.dirname(os.path.realpath(__file__))

kTestArtifactPath = os.path.join(kRootRepoDirectory, "TestArtifacts")
kInstallPath = os.path.join(kRootRepoDirectory, "UnityInstall")
kEditorPath = os.path.join(kInstallPath, "Unity")
if os.name is not "nt":
    kEditorPath = os.path.join(kInstallPath, "Unity.app/Contents/MacOS/Unity")
    

print("__file__=%s" % __file__)
print("os.path.realpath(__file__)=%s" % os.path.realpath(__file__))
print("Testing Platforms: %s" % ', '.join(runtimePlatforms))
print("Unity Version: %s" % unityVersion)
print("kRootRepoDirectory = %s" % kRootRepoDirectory)
print("kProjectPath = %s" % kProjectPath)

if not os.path.isdir(kTestArtifactPath):
    os.makedirs(kTestArtifactPath)

RunProcess(["pip", "install", "unity-downloader-cli", "--extra-index-url", "https://artifactory.eu-cph-1.unityops.net/api/pypi/common-python/simple"])

componentsArgs = GetDownloadComponentsArgs(runtimePlatforms)
revision = editorRevisions[unityVersion]
RunProcess(["unity-downloader-cli", "-r", revision, "-p", kInstallPath] + componentsArgs)

for platform in runtimePlatforms:

    flags = ["-batchmode", "-cleanTestPrefs", "-automated", "-upmNoDefaultPackages", "-enableAllModules", "-runTests" ]
    runOptions = {}
    runOptions["projectPath"] = kProjectPath
    runOptions["testResults"] = os.path.join(kTestArtifactPath, "%s_TestResults.txt" % platform)
    runOptions["logFile"] = os.path.join(kTestArtifactPath, "%s_EditorLog.txt" % platform)
    runOptions["scripting-runtime-version"] = runtimeVersion
    runOptions["testPlatform"] = testPlatform

<<<<<<< HEAD
    if(platform != "Editor"):
        runOptions["buildTarget"] = platform
    else:
        runOptions["buildTarget"] = "Standalone"
=======
  #if(platform != "Editor"):
  #      runOptions["buildTarget"] = platform
  #  else:
  #  runOptions["buildTarget"] = "Standalone"
>>>>>>> e8ac9f18

    allArgs = [kEditorPath] + flags
    for k in runOptions:
        allArgs.append('-%s' % k)
        allArgs.append(runOptions[k])
    
    print("Running tests for platform %s" % platform)
    RunProcess(allArgs)<|MERGE_RESOLUTION|>--- conflicted
+++ resolved
@@ -1,123 +1,113 @@
-import sys
-import os
-import string
-import subprocess
-import argparse
-
-print(sys.version)
-
-
-
-allPlatforms = ["Editor", "StandaloneLinux", "StandaloneLinux64", "StandaloneOSX", "StandaloneWindows", "StandaloneWindows64", "Android", "iOS"]
-allRuntimes = ["latest", "legacy"]
-allTestPlatforms = ["editmode", "playmode"]
-
-editorRevisions = {
-    "2018.2": "5c716fc4faab59de610b4b74b9dad7c9f7ae60b0",
-    "2018.3": "a92967dc9cef35097913700341cac00023cf4810",
-    "2019.1": "f5b7b61dc93ab9b7e65257218be5487d6e201a2e"
-}
-
-def GetDownloadComponentsArgs(platforms):
-    components = set(["Editor"])
-    for platform in platforms:
-        if "Standalone" in platform:
-            components.add("StandaloneSupport-Mono")
-    ret = []
-    for c in components:
-        ret.append("-c")
-        ret.append(c)
-    return ret
-
-def RunProcess(args):
-
-    desc = ' '.join(args)
-    print("[%s]" % desc)
-    process = subprocess.Popen(args, stdout=subprocess.PIPE, stderr=subprocess.PIPE, universal_newlines=True)#shell=True)
-    for stdout_line in iter(process.stdout.readline, ""):
-        sys.stdout.write(stdout_line)
-        sys.stdout.flush()
-    (stdOut, stdErr) = process.communicate()
-    exitCode = process.wait()
-    stdErr = stdErr.decode('ascii')
-    
-    if len(stdErr) > 0:
-        print("Standard Error Output")
-        print(stdErr)
-    
-    print("[Process completed with Exit Code: %d]" % exitCode)
-    if exitCode:
-        raise subprocess.CalledProcessError(exitCode, args)
-    return (stdOut, stdErr)
-
-parser = argparse.ArgumentParser(description="Run the trace event profiler tests")
-parser.add_argument('runtimePlatform', nargs='*', choices=allPlatforms)
-parser.add_argument('--version', choices=editorRevisions.keys())
-parser.add_argument('--runtime', choices=allRuntimes)
-parser.add_argument('--testPlatform', choices=allTestPlatforms)
-<<<<<<< HEAD
-=======
-parser.add_argument("--warningscheck", action="store_true")
->>>>>>> e8ac9f18
-args = parser.parse_args(sys.argv[1:])
-
-runtimePlatforms = args.runtimePlatform
-unityVersion = args.version
-runtimeVersion = args.runtime
-testPlatform = args.testPlatform
-
-kRootRepoDirectory = os.path.dirname(os.path.realpath(__file__))
-kProjectPath = os.path.dirname(os.path.realpath(__file__))
-
-kTestArtifactPath = os.path.join(kRootRepoDirectory, "TestArtifacts")
-kInstallPath = os.path.join(kRootRepoDirectory, "UnityInstall")
-kEditorPath = os.path.join(kInstallPath, "Unity")
-if os.name is not "nt":
-    kEditorPath = os.path.join(kInstallPath, "Unity.app/Contents/MacOS/Unity")
-    
-
-print("__file__=%s" % __file__)
-print("os.path.realpath(__file__)=%s" % os.path.realpath(__file__))
-print("Testing Platforms: %s" % ', '.join(runtimePlatforms))
-print("Unity Version: %s" % unityVersion)
-print("kRootRepoDirectory = %s" % kRootRepoDirectory)
-print("kProjectPath = %s" % kProjectPath)
-
-if not os.path.isdir(kTestArtifactPath):
-    os.makedirs(kTestArtifactPath)
-
-RunProcess(["pip", "install", "unity-downloader-cli", "--extra-index-url", "https://artifactory.eu-cph-1.unityops.net/api/pypi/common-python/simple"])
-
-componentsArgs = GetDownloadComponentsArgs(runtimePlatforms)
-revision = editorRevisions[unityVersion]
-RunProcess(["unity-downloader-cli", "-r", revision, "-p", kInstallPath] + componentsArgs)
-
-for platform in runtimePlatforms:
-
-    flags = ["-batchmode", "-cleanTestPrefs", "-automated", "-upmNoDefaultPackages", "-enableAllModules", "-runTests" ]
-    runOptions = {}
-    runOptions["projectPath"] = kProjectPath
-    runOptions["testResults"] = os.path.join(kTestArtifactPath, "%s_TestResults.txt" % platform)
-    runOptions["logFile"] = os.path.join(kTestArtifactPath, "%s_EditorLog.txt" % platform)
-    runOptions["scripting-runtime-version"] = runtimeVersion
-    runOptions["testPlatform"] = testPlatform
-
-<<<<<<< HEAD
-    if(platform != "Editor"):
-        runOptions["buildTarget"] = platform
-    else:
-        runOptions["buildTarget"] = "Standalone"
-=======
-  #if(platform != "Editor"):
-  #      runOptions["buildTarget"] = platform
-  #  else:
-  #  runOptions["buildTarget"] = "Standalone"
->>>>>>> e8ac9f18
-
-    allArgs = [kEditorPath] + flags
-    for k in runOptions:
-        allArgs.append('-%s' % k)
-        allArgs.append(runOptions[k])
-    
-    print("Running tests for platform %s" % platform)
+import sys
+import os
+import string
+import subprocess
+import argparse
+
+print(sys.version)
+
+
+
+allPlatforms = ["Editor", "StandaloneLinux", "StandaloneLinux64", "StandaloneOSX", "StandaloneWindows", "StandaloneWindows64", "Android", "iOS"]
+allRuntimes = ["latest", "legacy"]
+allTestPlatforms = ["editmode", "playmode"]
+
+editorRevisions = {
+    "2018.2": "5c716fc4faab59de610b4b74b9dad7c9f7ae60b0",
+    "2018.3": "a92967dc9cef35097913700341cac00023cf4810",
+    "2019.1": "f5b7b61dc93ab9b7e65257218be5487d6e201a2e"
+}
+
+def GetDownloadComponentsArgs(platforms):
+    components = set(["Editor"])
+    for platform in platforms:
+        if "Standalone" in platform:
+            components.add("StandaloneSupport-Mono")
+    ret = []
+    for c in components:
+        ret.append("-c")
+        ret.append(c)
+    return ret
+
+def RunProcess(args):
+
+    desc = ' '.join(args)
+    print("[%s]" % desc)
+    process = subprocess.Popen(args, stdout=subprocess.PIPE, stderr=subprocess.PIPE, universal_newlines=True)#shell=True)
+    for stdout_line in iter(process.stdout.readline, ""):
+        sys.stdout.write(stdout_line)
+        sys.stdout.flush()
+    (stdOut, stdErr) = process.communicate()
+    exitCode = process.wait()
+    stdErr = stdErr.decode('ascii')
+    
+    if len(stdErr) > 0:
+        print("Standard Error Output")
+        print(stdErr)
+    
+    print("[Process completed with Exit Code: %d]" % exitCode)
+    if exitCode:
+        raise subprocess.CalledProcessError(exitCode, args)
+    return (stdOut, stdErr)
+
+parser = argparse.ArgumentParser(description="Run the trace event profiler tests")
+parser.add_argument('runtimePlatform', nargs='*', choices=allPlatforms)
+parser.add_argument('--version', choices=editorRevisions.keys())
+parser.add_argument('--runtime', choices=allRuntimes)
+parser.add_argument('--testPlatform', choices=allTestPlatforms)
+parser.add_argument("--warningscheck", action="store_true")
+args = parser.parse_args(sys.argv[1:])
+
+runtimePlatforms = args.runtimePlatform
+unityVersion = args.version
+runtimeVersion = args.runtime
+testPlatform = args.testPlatform
+
+kRootRepoDirectory = os.path.dirname(os.path.realpath(__file__))
+kProjectPath = os.path.dirname(os.path.realpath(__file__))
+
+kTestArtifactPath = os.path.join(kRootRepoDirectory, "TestArtifacts")
+kInstallPath = os.path.join(kRootRepoDirectory, "UnityInstall")
+kEditorPath = os.path.join(kInstallPath, "Unity")
+if os.name is not "nt":
+    kEditorPath = os.path.join(kInstallPath, "Unity.app/Contents/MacOS/Unity")
+    
+
+print("__file__=%s" % __file__)
+print("os.path.realpath(__file__)=%s" % os.path.realpath(__file__))
+print("Testing Platforms: %s" % ', '.join(runtimePlatforms))
+print("Unity Version: %s" % unityVersion)
+print("kRootRepoDirectory = %s" % kRootRepoDirectory)
+print("kProjectPath = %s" % kProjectPath)
+
+if not os.path.isdir(kTestArtifactPath):
+    os.makedirs(kTestArtifactPath)
+
+RunProcess(["pip", "install", "unity-downloader-cli", "--extra-index-url", "https://artifactory.eu-cph-1.unityops.net/api/pypi/common-python/simple"])
+
+componentsArgs = GetDownloadComponentsArgs(runtimePlatforms)
+revision = editorRevisions[unityVersion]
+RunProcess(["unity-downloader-cli", "-r", revision, "-p", kInstallPath] + componentsArgs)
+
+for platform in runtimePlatforms:
+
+    flags = ["-batchmode", "-cleanTestPrefs", "-automated", "-upmNoDefaultPackages", "-enableAllModules", "-runTests" ]
+    runOptions = {}
+    runOptions["projectPath"] = kProjectPath
+    runOptions["testResults"] = os.path.join(kTestArtifactPath, "%s_TestResults.txt" % platform)
+    runOptions["logFile"] = os.path.join(kTestArtifactPath, "%s_EditorLog.txt" % platform)
+    runOptions["scripting-runtime-version"] = runtimeVersion
+    runOptions["testPlatform"] = testPlatform
+
+  #if(platform != "Editor"):
+  #      runOptions["buildTarget"] = platform
+  #  else:
+  #  runOptions["buildTarget"] = "Standalone"
+
+    allArgs = [kEditorPath] + flags
+    for k in runOptions:
+        allArgs.append('-%s' % k)
+        allArgs.append(runOptions[k])
+    
+    print("Running tests for platform %s" % platform)
     RunProcess(allArgs)