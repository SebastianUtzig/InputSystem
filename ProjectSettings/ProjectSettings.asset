%YAML 1.1
%TAG !u! tag:unity3d.com,2011:
--- !u!129 &1
PlayerSettings:
  m_ObjectHideFlags: 0
  serializedVersion: 15
  productGUID: 97965645ae37e47c485fb153bcb9de86
  AndroidProfiler: 0
  AndroidFilterTouchesWhenObscured: 0
  AndroidEnableSustainedPerformanceMode: 0
  defaultScreenOrientation: 4
  targetDevice: 2
  useOnDemandResources: 0
  accelerometerFrequency: 60
  companyName: Unity Technologies
  productName: InputSystem
  defaultCursor: {fileID: 0}
  cursorHotspot: {x: 0, y: 0}
  m_SplashScreenBackgroundColor: {r: 0.13725491, g: 0.12156863, b: 0.1254902, a: 1}
  m_ShowUnitySplashScreen: 1
  m_ShowUnitySplashLogo: 1
  m_SplashScreenOverlayOpacity: 1
  m_SplashScreenAnimation: 1
  m_SplashScreenLogoStyle: 1
  m_SplashScreenDrawMode: 0
  m_SplashScreenBackgroundAnimationZoom: 1
  m_SplashScreenLogoAnimationZoom: 1
  m_SplashScreenBackgroundLandscapeAspect: 1
  m_SplashScreenBackgroundPortraitAspect: 1
  m_SplashScreenBackgroundLandscapeUvs:
    serializedVersion: 2
    x: 0
    y: 0
    width: 1
    height: 1
  m_SplashScreenBackgroundPortraitUvs:
    serializedVersion: 2
    x: 0
    y: 0
    width: 1
    height: 1
  m_SplashScreenLogos: []
  m_VirtualRealitySplashScreen: {fileID: 0}
  m_HolographicTrackingLossScreen: {fileID: 0}
  defaultScreenWidth: 1024
  defaultScreenHeight: 768
  defaultScreenWidthWeb: 960
  defaultScreenHeightWeb: 600
  m_StereoRenderingPath: 1
  m_ActiveColorSpace: 0
  m_MTRendering: 1
  m_StackTraceTypes: 010000000100000001000000010000000100000001000000
  iosShowActivityIndicatorOnLoading: -1
  androidShowActivityIndicatorOnLoading: -1
  iosAppInBackgroundBehavior: 0
  displayResolutionDialog: 1
  iosAllowHTTPDownload: 1
  allowedAutorotateToPortrait: 1
  allowedAutorotateToPortraitUpsideDown: 1
  allowedAutorotateToLandscapeRight: 1
  allowedAutorotateToLandscapeLeft: 1
  useOSAutorotation: 1
  use32BitDisplayBuffer: 1
  preserveFramebufferAlpha: 0
  disableDepthAndStencilBuffers: 0
  androidBlitType: 0
  defaultIsNativeResolution: 1
  macRetinaSupport: 1
  runInBackground: 1
  captureSingleScreen: 0
  muteOtherAudioSources: 0
  Prepare IOS For Recording: 0
  Force IOS Speakers When Recording: 0
  deferSystemGesturesMode: 0
  hideHomeButton: 0
  submitAnalytics: 1
  usePlayerLog: 1
  bakeCollisionMeshes: 0
  forceSingleInstance: 0
  resizableWindow: 0
  useMacAppStoreValidation: 0
  macAppStoreCategory: public.app-category.games
  gpuSkinning: 0
  graphicsJobs: 0
  xboxPIXTextureCapture: 0
  xboxEnableAvatar: 0
  xboxEnableKinect: 0
  xboxEnableKinectAutoTracking: 0
  xboxEnableFitness: 0
  visibleInBackground: 1
  allowFullscreenSwitch: 1
  graphicsJobMode: 0
  fullscreenMode: 1
  xboxSpeechDB: 0
  xboxEnableHeadOrientation: 0
  xboxEnableGuest: 0
  xboxEnablePIXSampling: 0
  metalFramebufferOnly: 0
  n3dsDisableStereoscopicView: 0
  n3dsEnableSharedListOpt: 1
  n3dsEnableVSync: 0
  xboxOneResolution: 0
  xboxOneSResolution: 0
  xboxOneXResolution: 3
  xboxOneMonoLoggingLevel: 0
  xboxOneLoggingLevel: 1
  xboxOneDisableEsram: 0
  xboxOnePresentImmediateThreshold: 0
  switchQueueCommandMemory: 0
  videoMemoryForVertexBuffers: 0
  psp2PowerMode: 0
  psp2AcquireBGM: 1
  vulkanEnableSetSRGBWrite: 0
  vulkanUseSWCommandBuffers: 0
  m_SupportedAspectRatios:
    4:3: 1
    5:4: 1
    16:10: 1
    16:9: 1
    Others: 1
  bundleVersion: 1.0
  preloadedAssets: []
  metroInputSource: 0
  wsaTransparentSwapchain: 0
  m_HolographicPauseOnTrackingLoss: 1
  xboxOneDisableKinectGpuReservation: 0
  xboxOneEnable7thCore: 0
  vrSettings:
    cardboard:
      depthFormat: 0
      enableTransitionView: 0
    daydream:
      depthFormat: 0
      useSustainedPerformanceMode: 0
      enableVideoLayer: 0
      useProtectedVideoMemory: 0
      minimumSupportedHeadTracking: 0
      maximumSupportedHeadTracking: 0
    hololens:
      depthFormat: 1
      depthBufferSharingEnabled: 0
    oculus:
      sharedDepthBuffer: 0
      dashSupport: 0
    enable360StereoCapture: 0
  protectGraphicsMemory: 0
  useHDRDisplay: 0
  m_ColorGamuts: 00000000
  targetPixelDensity: 30
  resolutionScalingMode: 0
  androidSupportedAspectRatio: 1
  androidMaxAspectRatio: 2.1
  applicationIdentifier:
    Android: com.unity.inputdemo
    iOS: com.unity.inputdemo
    tvOS: com.input.inputdemo
  buildNumber: {}
  AndroidBundleVersionCode: 1
  AndroidMinSdkVersion: 19
  AndroidTargetSdkVersion: 0
  AndroidPreferredInstallLocation: 1
  aotOptions: 
  stripEngineCode: 1
  iPhoneStrippingLevel: 0
  iPhoneScriptCallOptimization: 0
  ForceInternetPermission: 0
  ForceSDCardPermission: 0
  CreateWallpaper: 0
  APKExpansionFiles: 0
  keepLoadedShadersAlive: 0
  StripUnusedMeshComponents: 0
  VertexChannelCompressionMask: 4054
  iPhoneSdkVersion: 988
  iOSTargetOSVersionString: 8.0
  tvOSSdkVersion: 0
  tvOSRequireExtendedGameController: 0
  tvOSTargetOSVersionString: 9.0
  uIPrerenderedIcon: 0
  uIRequiresPersistentWiFi: 0
  uIRequiresFullScreen: 1
  uIStatusBarHidden: 1
  uIExitOnSuspend: 0
  uIStatusBarStyle: 0
  iPhoneSplashScreen: {fileID: 0}
  iPhoneHighResSplashScreen: {fileID: 0}
  iPhoneTallHighResSplashScreen: {fileID: 0}
  iPhone47inSplashScreen: {fileID: 0}
  iPhone55inPortraitSplashScreen: {fileID: 0}
  iPhone55inLandscapeSplashScreen: {fileID: 0}
  iPhone58inPortraitSplashScreen: {fileID: 0}
  iPhone58inLandscapeSplashScreen: {fileID: 0}
  iPadPortraitSplashScreen: {fileID: 0}
  iPadHighResPortraitSplashScreen: {fileID: 0}
  iPadLandscapeSplashScreen: {fileID: 0}
  iPadHighResLandscapeSplashScreen: {fileID: 0}
  appleTVSplashScreen: {fileID: 0}
  appleTVSplashScreen2x: {fileID: 0}
  tvOSSmallIconLayers: []
  tvOSSmallIconLayers2x: []
  tvOSLargeIconLayers: []
  tvOSLargeIconLayers2x: []
  tvOSTopShelfImageLayers: []
  tvOSTopShelfImageLayers2x: []
  tvOSTopShelfImageWideLayers: []
  tvOSTopShelfImageWideLayers2x: []
  iOSLaunchScreenType: 0
  iOSLaunchScreenPortrait: {fileID: 0}
  iOSLaunchScreenLandscape: {fileID: 0}
  iOSLaunchScreenBackgroundColor:
    serializedVersion: 2
    rgba: 0
  iOSLaunchScreenFillPct: 100
  iOSLaunchScreenSize: 100
  iOSLaunchScreenCustomXibPath: 
  iOSLaunchScreeniPadType: 0
  iOSLaunchScreeniPadImage: {fileID: 0}
  iOSLaunchScreeniPadBackgroundColor:
    serializedVersion: 2
    rgba: 0
  iOSLaunchScreeniPadFillPct: 100
  iOSLaunchScreeniPadSize: 100
  iOSLaunchScreeniPadCustomXibPath: 
  iOSUseLaunchScreenStoryboard: 0
  iOSLaunchScreenCustomStoryboardPath: 
  iOSDeviceRequirements: []
  iOSURLSchemes: []
  iOSBackgroundModes: 0
  iOSMetalForceHardShadows: 0
  metalEditorSupport: 1
  metalAPIValidation: 1
  iOSRenderExtraFrameOnPause: 0
  appleDeveloperTeamID: 
  iOSManualSigningProvisioningProfileID: 
  tvOSManualSigningProvisioningProfileID: 
  iOSManualSigningProvisioningProfileType: 0
  tvOSManualSigningProvisioningProfileType: 0
  appleEnableAutomaticSigning: 0
  iOSRequireARKit: 0
  appleEnableProMotion: 0
  vulkanEditorSupport: 0
  clonedFromGUID: 00000000000000000000000000000000
  templatePackageId: 
  templateDefaultScene: 
  AndroidTargetArchitectures: 5
  AndroidSplashScreenScale: 0
  androidSplashScreen: {fileID: 0}
  AndroidKeystoreName: 
  AndroidKeyaliasName: 
  AndroidBuildApkPerCpuArchitecture: 0
  AndroidTVCompatibility: 1
  AndroidIsGame: 1
  AndroidEnableTango: 0
  androidEnableBanner: 1
  androidUseLowAccuracyLocation: 0
  m_AndroidBanners:
  - width: 320
    height: 180
    banner: {fileID: 0}
  androidGamepadSupportLevel: 0
  resolutionDialogBanner: {fileID: 0}
  m_BuildTargetIcons: []
  m_BuildTargetPlatformIcons:
  - m_BuildTarget: Android
    m_Icons:
    - m_Textures: []
      m_Width: 432
      m_Height: 432
      m_Kind: 2
      m_SubKind: 
    - m_Textures: []
      m_Width: 324
      m_Height: 324
      m_Kind: 2
      m_SubKind: 
    - m_Textures: []
      m_Width: 216
      m_Height: 216
      m_Kind: 2
      m_SubKind: 
    - m_Textures: []
      m_Width: 162
      m_Height: 162
      m_Kind: 2
      m_SubKind: 
    - m_Textures: []
      m_Width: 108
      m_Height: 108
      m_Kind: 2
      m_SubKind: 
    - m_Textures: []
      m_Width: 81
      m_Height: 81
      m_Kind: 2
      m_SubKind: 
    - m_Textures: []
      m_Width: 192
      m_Height: 192
      m_Kind: 1
      m_SubKind: 
    - m_Textures: []
      m_Width: 144
      m_Height: 144
      m_Kind: 1
      m_SubKind: 
    - m_Textures: []
      m_Width: 96
      m_Height: 96
      m_Kind: 1
      m_SubKind: 
    - m_Textures: []
      m_Width: 72
      m_Height: 72
      m_Kind: 1
      m_SubKind: 
    - m_Textures: []
      m_Width: 48
      m_Height: 48
      m_Kind: 1
      m_SubKind: 
    - m_Textures: []
      m_Width: 36
      m_Height: 36
      m_Kind: 1
      m_SubKind: 
    - m_Textures: []
      m_Width: 192
      m_Height: 192
      m_Kind: 0
      m_SubKind: 
    - m_Textures: []
      m_Width: 144
      m_Height: 144
      m_Kind: 0
      m_SubKind: 
    - m_Textures: []
      m_Width: 96
      m_Height: 96
      m_Kind: 0
      m_SubKind: 
    - m_Textures: []
      m_Width: 72
      m_Height: 72
      m_Kind: 0
      m_SubKind: 
    - m_Textures: []
      m_Width: 48
      m_Height: 48
      m_Kind: 0
      m_SubKind: 
    - m_Textures: []
      m_Width: 36
      m_Height: 36
      m_Kind: 0
      m_SubKind: 
  m_BuildTargetBatching: []
  m_BuildTargetGraphicsAPIs: []
  m_BuildTargetVRSettings:
  - m_BuildTarget: Standalone
    m_Enabled: 1
    m_Devices:
<<<<<<< HEAD
    - OpenVR
    - Oculus
=======
    - Oculus
  - m_BuildTarget: Metro
    m_Enabled: 1
    m_Devices:
    - WindowsMR
>>>>>>> 07949cf1
  m_BuildTargetEnableVuforiaSettings: []
  openGLRequireES31: 0
  openGLRequireES31AEP: 0
  m_TemplateCustomTags: {}
  mobileMTRendering:
    Android: 1
    iPhone: 1
    tvOS: 1
  m_BuildTargetGroupLightmapEncodingQuality:
  - m_BuildTarget: Standalone
    m_EncodingQuality: 1
  - m_BuildTarget: XboxOne
    m_EncodingQuality: 1
  - m_BuildTarget: PS4
    m_EncodingQuality: 1
  m_BuildTargetGroupLightmapSettings: []
  playModeTestRunnerEnabled: 1
  runPlayModeTestAsEditModeTest: 0
  actionOnDotNetUnhandledException: 1
  enableInternalProfiler: 0
  logObjCUncaughtExceptions: 1
  enableCrashReportAPI: 0
  cameraUsageDescription: 
  locationUsageDescription: 
  microphoneUsageDescription: 
  switchNetLibKey: 
  switchSocketMemoryPoolSize: 6144
  switchSocketAllocatorPoolSize: 128
  switchSocketConcurrencyLimit: 14
  switchScreenResolutionBehavior: 2
  switchUseCPUProfiler: 0
  switchApplicationID: 0x01004b9000490000
  switchNSODependencies: 
  switchTitleNames_0: 
  switchTitleNames_1: 
  switchTitleNames_2: 
  switchTitleNames_3: 
  switchTitleNames_4: 
  switchTitleNames_5: 
  switchTitleNames_6: 
  switchTitleNames_7: 
  switchTitleNames_8: 
  switchTitleNames_9: 
  switchTitleNames_10: 
  switchTitleNames_11: 
  switchTitleNames_12: 
  switchTitleNames_13: 
  switchTitleNames_14: 
  switchPublisherNames_0: 
  switchPublisherNames_1: 
  switchPublisherNames_2: 
  switchPublisherNames_3: 
  switchPublisherNames_4: 
  switchPublisherNames_5: 
  switchPublisherNames_6: 
  switchPublisherNames_7: 
  switchPublisherNames_8: 
  switchPublisherNames_9: 
  switchPublisherNames_10: 
  switchPublisherNames_11: 
  switchPublisherNames_12: 
  switchPublisherNames_13: 
  switchPublisherNames_14: 
  switchIcons_0: {fileID: 0}
  switchIcons_1: {fileID: 0}
  switchIcons_2: {fileID: 0}
  switchIcons_3: {fileID: 0}
  switchIcons_4: {fileID: 0}
  switchIcons_5: {fileID: 0}
  switchIcons_6: {fileID: 0}
  switchIcons_7: {fileID: 0}
  switchIcons_8: {fileID: 0}
  switchIcons_9: {fileID: 0}
  switchIcons_10: {fileID: 0}
  switchIcons_11: {fileID: 0}
  switchIcons_12: {fileID: 0}
  switchIcons_13: {fileID: 0}
  switchIcons_14: {fileID: 0}
  switchSmallIcons_0: {fileID: 0}
  switchSmallIcons_1: {fileID: 0}
  switchSmallIcons_2: {fileID: 0}
  switchSmallIcons_3: {fileID: 0}
  switchSmallIcons_4: {fileID: 0}
  switchSmallIcons_5: {fileID: 0}
  switchSmallIcons_6: {fileID: 0}
  switchSmallIcons_7: {fileID: 0}
  switchSmallIcons_8: {fileID: 0}
  switchSmallIcons_9: {fileID: 0}
  switchSmallIcons_10: {fileID: 0}
  switchSmallIcons_11: {fileID: 0}
  switchSmallIcons_12: {fileID: 0}
  switchSmallIcons_13: {fileID: 0}
  switchSmallIcons_14: {fileID: 0}
  switchManualHTML: 
  switchAccessibleURLs: 
  switchLegalInformation: 
  switchMainThreadStackSize: 1048576
  switchPresenceGroupId: 
  switchLogoHandling: 0
  switchReleaseVersion: 0
  switchDisplayVersion: 1.0.0
  switchStartupUserAccount: 0
  switchTouchScreenUsage: 0
  switchSupportedLanguagesMask: 0
  switchLogoType: 0
  switchApplicationErrorCodeCategory: 
  switchUserAccountSaveDataSize: 0
  switchUserAccountSaveDataJournalSize: 0
  switchApplicationAttribute: 0
  switchCardSpecSize: -1
  switchCardSpecClock: -1
  switchRatingsMask: 0
  switchRatingsInt_0: 0
  switchRatingsInt_1: 0
  switchRatingsInt_2: 0
  switchRatingsInt_3: 0
  switchRatingsInt_4: 0
  switchRatingsInt_5: 0
  switchRatingsInt_6: 0
  switchRatingsInt_7: 0
  switchRatingsInt_8: 0
  switchRatingsInt_9: 0
  switchRatingsInt_10: 0
  switchRatingsInt_11: 0
  switchLocalCommunicationIds_0: 
  switchLocalCommunicationIds_1: 
  switchLocalCommunicationIds_2: 
  switchLocalCommunicationIds_3: 
  switchLocalCommunicationIds_4: 
  switchLocalCommunicationIds_5: 
  switchLocalCommunicationIds_6: 
  switchLocalCommunicationIds_7: 
  switchParentalControl: 0
  switchAllowsScreenshot: 1
  switchAllowsVideoCapturing: 1
  switchAllowsRuntimeAddOnContentInstall: 0
  switchDataLossConfirmation: 0
  switchSupportedNpadStyles: 3
  switchNativeFsCacheSize: 32
  switchIsHoldTypeHorizontal: 0
  switchSupportedNpadCount: 8
  switchSocketConfigEnabled: 0
  switchTcpInitialSendBufferSize: 32
  switchTcpInitialReceiveBufferSize: 64
  switchTcpAutoSendBufferSizeMax: 256
  switchTcpAutoReceiveBufferSizeMax: 256
  switchUdpSendBufferSize: 9
  switchUdpReceiveBufferSize: 42
  switchSocketBufferEfficiency: 4
  switchSocketInitializeEnabled: 1
  switchNetworkInterfaceManagerInitializeEnabled: 1
  switchPlayerConnectionEnabled: 1
  ps4NPAgeRating: 12
  ps4NPTitleSecret: 
  ps4NPTrophyPackPath: 
  ps4ParentalLevel: 11
  ps4ContentID: ED1633-NPXX51362_00-0000000000000000
  ps4Category: 0
  ps4MasterVersion: 01.00
  ps4AppVersion: 01.00
  ps4AppType: 0
  ps4ParamSfxPath: 
  ps4VideoOutPixelFormat: 0
  ps4VideoOutInitialWidth: 1920
  ps4VideoOutBaseModeInitialWidth: 1920
  ps4VideoOutReprojectionRate: 60
  ps4PronunciationXMLPath: 
  ps4PronunciationSIGPath: 
  ps4BackgroundImagePath: 
  ps4StartupImagePath: 
  ps4StartupImagesFolder: 
  ps4IconImagesFolder: 
  ps4SaveDataImagePath: 
  ps4SdkOverride: 
  ps4BGMPath: 
  ps4ShareFilePath: 
  ps4ShareOverlayImagePath: 
  ps4PrivacyGuardImagePath: 
  ps4NPtitleDatPath: 
  ps4RemotePlayKeyAssignment: -1
  ps4RemotePlayKeyMappingDir: 
  ps4PlayTogetherPlayerCount: 0
  ps4EnterButtonAssignment: 1
  ps4ApplicationParam1: 0
  ps4ApplicationParam2: 0
  ps4ApplicationParam3: 0
  ps4ApplicationParam4: 0
  ps4DownloadDataSize: 0
  ps4GarlicHeapSize: 2048
  ps4ProGarlicHeapSize: 2560
  ps4Passcode: hRXdCdG5nG5azdNMK66MuCV6GXi5xr84
  ps4pnSessions: 1
  ps4pnPresence: 1
  ps4pnFriends: 1
  ps4pnGameCustomData: 1
  playerPrefsSupport: 0
  enableApplicationExit: 0
  restrictedAudioUsageRights: 0
  ps4UseResolutionFallback: 0
  ps4ReprojectionSupport: 0
  ps4UseAudio3dBackend: 0
  ps4SocialScreenEnabled: 0
  ps4ScriptOptimizationLevel: 0
  ps4Audio3dVirtualSpeakerCount: 14
  ps4attribCpuUsage: 0
  ps4PatchPkgPath: 
  ps4PatchLatestPkgPath: 
  ps4PatchChangeinfoPath: 
  ps4PatchDayOne: 0
  ps4attribUserManagement: 0
  ps4attribMoveSupport: 0
  ps4attrib3DSupport: 0
  ps4attribShareSupport: 0
  ps4attribExclusiveVR: 0
  ps4disableAutoHideSplash: 0
  ps4videoRecordingFeaturesUsed: 0
  ps4contentSearchFeaturesUsed: 0
  ps4attribEyeToEyeDistanceSettingVR: 0
  ps4IncludedModules: []
  monoEnv: 
  psp2Splashimage: {fileID: 0}
  psp2NPTrophyPackPath: 
  psp2NPSupportGBMorGJP: 0
  psp2NPAgeRating: 12
  psp2NPTitleDatPath: 
  psp2NPCommsID: 
  psp2NPCommunicationsID: 
  psp2NPCommsPassphrase: 
  psp2NPCommsSig: 
  psp2ParamSfxPath: 
  psp2ManualPath: 
  psp2LiveAreaGatePath: 
  psp2LiveAreaBackroundPath: 
  psp2LiveAreaPath: 
  psp2LiveAreaTrialPath: 
  psp2PatchChangeInfoPath: 
  psp2PatchOriginalPackage: 
  psp2PackagePassword: 5PN2qmWqBlQ9wQj99nsQzldVI5ZuGXbE
  psp2KeystoneFile: 
  psp2MemoryExpansionMode: 0
  psp2DRMType: 0
  psp2StorageType: 0
  psp2MediaCapacity: 0
  psp2DLCConfigPath: 
  psp2ThumbnailPath: 
  psp2BackgroundPath: 
  psp2SoundPath: 
  psp2TrophyCommId: 
  psp2TrophyPackagePath: 
  psp2PackagedResourcesPath: 
  psp2SaveDataQuota: 10240
  psp2ParentalLevel: 1
  psp2ShortTitle: Not Set
  psp2ContentID: IV0000-ABCD12345_00-0123456789ABCDEF
  psp2Category: 0
  psp2MasterVersion: 01.00
  psp2AppVersion: 01.00
  psp2TVBootMode: 0
  psp2EnterButtonAssignment: 2
  psp2TVDisableEmu: 0
  psp2AllowTwitterDialog: 1
  psp2Upgradable: 0
  psp2HealthWarning: 0
  psp2UseLibLocation: 0
  psp2InfoBarOnStartup: 0
  psp2InfoBarColor: 0
  psp2ScriptOptimizationLevel: 2
  splashScreenBackgroundSourceLandscape: {fileID: 0}
  splashScreenBackgroundSourcePortrait: {fileID: 0}
  spritePackerPolicy: 
  webGLMemorySize: 256
  webGLExceptionSupport: 1
  webGLNameFilesAsHashes: 0
  webGLDataCaching: 0
  webGLDebugSymbols: 0
  webGLEmscriptenArgs: 
  webGLModulesDirectory: 
  webGLTemplate: APPLICATION:Default
  webGLAnalyzeBuildSize: 0
  webGLUseEmbeddedResources: 0
  webGLCompressionFormat: 1
  webGLLinkerTarget: 0
  scriptingDefineSymbols:
    1: UNITY_ENABLE_STEAM_CONTROLLER_SUPPORT
  platformArchitecture:
    iOS: 1
  scriptingBackend:
    Android: 0
    Standalone: 0
    iOS: 1
  il2cppCompilerConfiguration:
    Android: 0
  incrementalIl2cppBuild: {}
  allowUnsafeCode: 1
  additionalIl2CppArgs: 
  scriptingRuntimeVersion: 0
  apiCompatibilityLevelPerPlatform: {}
  m_RenderingPath: 1
  m_MobileRenderingPath: 1
  metroPackageName: InputSystemX
  metroPackageVersion: 
  metroCertificatePath: 
  metroCertificatePassword: 
  metroCertificateSubject: 
  metroCertificateIssuer: 
  metroCertificateNotAfter: 0000000000000000
  metroApplicationDescription: InputSystemX
  wsaImages: {}
  metroTileShortName: 
  metroTileShowName: 0
  metroMediumTileShowName: 0
  metroLargeTileShowName: 0
  metroWideTileShowName: 0
  metroDefaultTileSize: 1
  metroTileForegroundText: 2
  metroTileBackgroundColor: {r: 0.13333334, g: 0.17254902, b: 0.21568628, a: 0}
  metroSplashScreenBackgroundColor: {r: 0.12941177, g: 0.17254902, b: 0.21568628,
    a: 1}
  metroSplashScreenUseBackgroundColor: 0
  platformCapabilities: {}
  metroFTAName: 
  metroFTAFileTypes: []
  metroProtocolName: 
  metroCompilationOverrides: 1
  n3dsUseExtSaveData: 0
  n3dsCompressStaticMem: 1
  n3dsExtSaveDataNumber: 0x12345
  n3dsStackSize: 131072
  n3dsTargetPlatform: 2
  n3dsRegion: 7
  n3dsMediaSize: 0
  n3dsLogoStyle: 3
  n3dsTitle: GameName
  n3dsProductCode: 
  n3dsApplicationId: 0xFF3FF
  XboxOneProductId: 
  XboxOneUpdateKey: 
  XboxOneSandboxId: 
  XboxOneContentId: 
  XboxOneTitleId: 
  XboxOneSCId: 
  XboxOneGameOsOverridePath: 
  XboxOnePackagingOverridePath: 
  XboxOneAppManifestOverridePath: 
  XboxOneVersion: 1.0.0.0
  XboxOnePackageEncryption: 0
  XboxOnePackageUpdateGranularity: 2
  XboxOneDescription: 
  XboxOneLanguage:
  - enus
  XboxOneCapability: []
  XboxOneGameRating: {}
  XboxOneIsContentPackage: 0
  XboxOneEnableGPUVariability: 0
  XboxOneSockets: {}
  XboxOneSplashScreen: {fileID: 0}
  XboxOneAllowedProductIds: []
  XboxOnePersistentLocalStorageSize: 0
  XboxOneXTitleMemory: 8
  xboxOneScriptCompiler: 0
  vrEditorSettings:
    daydream:
      daydreamIconForeground: {fileID: 0}
      daydreamIconBackground: {fileID: 0}
  cloudServicesEnabled: {}
  facebookSdkVersion: 7.9.4
  apiCompatibilityLevel: 2
  cloudProjectId: 
  projectName: 
  organizationId: 
  cloudEnabled: 0
  enableNativePlatformBackendsForNewInputSystem: 1
  disableOldInputManagerSupport: 0<|MERGE_RESOLUTION|>--- conflicted
+++ resolved
@@ -358,16 +358,11 @@
   - m_BuildTarget: Standalone
     m_Enabled: 1
     m_Devices:
-<<<<<<< HEAD
-    - OpenVR
-    - Oculus
-=======
     - Oculus
   - m_BuildTarget: Metro
     m_Enabled: 1
     m_Devices:
     - WindowsMR
->>>>>>> 07949cf1
   m_BuildTargetEnableVuforiaSettings: []
   openGLRequireES31: 0
   openGLRequireES31AEP: 0
