#if UNITY_EDITOR
using System;
using System.Collections;
using System.Collections.Generic;
using System.IO;
using System.Linq;
using NUnit.Framework;
using UnityEditor;
using UnityEngine;
using UnityEngine.Experimental.Input;
using UnityEngine.Experimental.Input.Composites;
using UnityEngine.Experimental.Input.Editor;
using UnityEngine.Experimental.Input.Layouts;
using UnityEngine.Experimental.Input.LowLevel;
using UnityEngine.Experimental.Input.Plugins.HID;
using UnityEngine.Experimental.Input.Utilities;
using UnityEngine.TestTools;

#pragma warning disable CS0649
partial class CoreTests
{
    [Serializable]

    struct PackageJson
    {
        public string version;
    }

    [Test]
    [Category("Editor")]
    public void Editor_PackageVersionAndAssemblyVersionAreTheSame()
    {
        var packageJsonFile = File.ReadAllText("Packages/com.unity.inputsystem/package.json");
        var packageJson = JsonUtility.FromJson<PackageJson>(packageJsonFile);

        // Snip -preview off the end. System.Version doesn't support semantic versioning.
        var versionString = packageJson.version;
        if (versionString.EndsWith("-preview"))
            versionString = versionString.Substring(0, versionString.Length - "-preview".Length);
        var version = new Version(versionString);

        Assert.That(InputSystem.version.Major, Is.EqualTo(version.Major));
        Assert.That(InputSystem.version.Minor, Is.EqualTo(version.Major));
        Assert.That(InputSystem.version.Build, Is.EqualTo(version.Build));
    }

    [Test]
    [Category("Editor")]
    public void Editor_CanSaveAndRestoreState()
    {
        const string json = @"
            {
                ""name"" : ""MyDevice"",
                ""extend"" : ""Gamepad""
            }
        ";

        InputSystem.RegisterLayout(json);
        InputSystem.AddDevice("MyDevice");
        runtime.ReportNewInputDevice(new InputDeviceDescription
        {
            product = "Product",
            manufacturer = "Manufacturer",
            interfaceName = "Test"
        }.ToJson());
        InputSystem.Update();

        InputSystem.SaveAndReset();

        Assert.That(InputSystem.devices, Has.Count.EqualTo(0));

        InputSystem.Restore();

        Assert.That(InputSystem.devices,
            Has.Exactly(1).With.Property("layout").EqualTo("MyDevice").And.TypeOf<Gamepad>());

        var unsupportedDevices = new List<InputDeviceDescription>();
        InputSystem.GetUnsupportedDevices(unsupportedDevices);

        Assert.That(unsupportedDevices.Count, Is.EqualTo(1));
        Assert.That(unsupportedDevices[0].product, Is.EqualTo("Product"));
        Assert.That(unsupportedDevices[0].manufacturer, Is.EqualTo("Manufacturer"));
        Assert.That(unsupportedDevices[0].interfaceName, Is.EqualTo("Test"));
    }

    // onFindLayoutForDevice allows dynamically injecting new layouts into the system that
    // are custom-tailored at runtime for the discovered device. Make sure that our domain
    // reload can restore these.
    [Test]
    [Category("Editor")]
    public void Editor_DomainReload_CanRestoreDevicesBuiltWithDynamicallyGeneratedLayouts()
    {
        var hidDescriptor = new HID.HIDDeviceDescriptor
        {
            usage = (int)HID.GenericDesktop.MultiAxisController,
            usagePage = HID.UsagePage.GenericDesktop,
            vendorId = 0x1234,
            productId = 0x5678,
            inputReportSize = 4,
            elements = new[]
            {
                new HID.HIDElementDescriptor { usage = (int)HID.GenericDesktop.X, usagePage = HID.UsagePage.GenericDesktop, reportType = HID.HIDReportType.Input, reportId = 1, reportSizeInBits = 32 },
            }
        };

        runtime.ReportNewInputDevice(
            new InputDeviceDescription
            {
                interfaceName = HID.kHIDInterface,
                capabilities = hidDescriptor.ToJson()
            }.ToJson());
        InputSystem.Update();

        Assert.That(InputSystem.devices, Has.Exactly(1).TypeOf<HID>());

        InputSystem.SaveAndReset();

        Assert.That(InputSystem.devices, Is.Empty);

        var state = InputSystem.GetSavedState();
        var manager = InputSystem.s_Manager;

        manager.m_SavedAvailableDevices = state.managerState.availableDevices;
        manager.m_SavedDeviceStates = state.managerState.devices;

        manager.RestoreDevicesAfterDomainReload();

        Assert.That(InputSystem.devices, Has.Exactly(1).TypeOf<HID>());

        InputSystem.Restore();
    }

    [Test]
    [Category("Editor")]
    public void Editor_DomainReload_PreservesUsagesOnDevices()
    {
        var device = InputSystem.AddDevice<Gamepad>();
        InputSystem.SetDeviceUsage(device, CommonUsages.LeftHand);

        InputSystem.SaveAndReset();
        InputSystem.Restore();

        var newDevice = InputSystem.devices.First(x => x is Gamepad);

        Assert.That(newDevice.usages, Has.Count.EqualTo(1));
        Assert.That(newDevice.usages, Has.Exactly(1).EqualTo(CommonUsages.LeftHand));
    }

    [Test]
    [Category("Editor")]
    [Ignore("TODO")]
    public void TODO_Editor_DomainReload_PreservesVariantsOnDevices()
    {
        Assert.Fail();
    }

    [Test]
    [Category("Editor")]
    [Ignore("TODO")]
    public void TODO_Editor_DomainReload_PreservesCurrentDevices()
    {
        Assert.Fail();
    }

    [Test]
    [Category("Editor")]
    public void Editor_RestoringStateWillCleanUpEventHooks()
    {
        InputSystem.SaveAndReset();

        var receivedOnEvent = 0;
        var receivedOnDeviceChange = 0;

        InputSystem.onEvent += _ => ++ receivedOnEvent;
        InputSystem.onDeviceChange += (c, d) => ++ receivedOnDeviceChange;

        InputSystem.Restore();

        var device = InputSystem.AddDevice("Gamepad");
        InputSystem.QueueStateEvent(device, new GamepadState());
        InputSystem.Update();

        Assert.That(receivedOnEvent, Is.Zero);
        Assert.That(receivedOnDeviceChange, Is.Zero);
    }

    [Test]
    [Category("Editor")]
    public void Editor_RestoringStateWillRestoreObjectsOfLayoutBuilder()
    {
        var builder = new TestLayoutBuilder {layoutToLoad = "Gamepad"};
        InputSystem.RegisterLayoutBuilder(() => builder.DoIt(), "TestLayout");

        InputSystem.SaveAndReset();
        InputSystem.Restore();

        var device = InputSystem.AddDevice("TestLayout");

        Assert.That(device, Is.TypeOf<Gamepad>());
    }

    // Editor updates are confusing in that they denote just another point in the
    // application loop where we push out events. They do not mean that the events
    // we send necessarily go to the editor state buffers.
    [Test]
    [Category("Editor")]
    public void Editor_WhenPlaying_EditorUpdatesWriteEventIntoPlayerState()
    {
        InputConfiguration.LockInputToGame = true;

        var gamepad = InputSystem.AddDevice<Gamepad>();

        InputSystem.QueueStateEvent(gamepad, new GamepadState {leftTrigger = 0.25f});
        InputSystem.Update(InputUpdateType.Dynamic);

        InputSystem.QueueStateEvent(gamepad, new GamepadState {leftTrigger = 0.75f});
        InputSystem.Update(InputUpdateType.Editor);

        InputSystem.Update(InputUpdateType.Dynamic);

        Assert.That(gamepad.leftTrigger.ReadValue(), Is.EqualTo(0.75).Within(0.000001));
        Assert.That(gamepad.leftTrigger.ReadValueFromPreviousFrame(), Is.EqualTo(0.25).Within(0.000001));
    }

    [Test]
    [Category("Editor")]
    public void Editor_InputAsset_CanAddAndRemoveActionMapThroughSerialization()
    {
        var asset = ScriptableObject.CreateInstance<InputActionAsset>();
        var obj = new SerializedObject(asset);

        InputActionSerializationHelpers.AddActionMap(obj);
        InputActionSerializationHelpers.AddActionMap(obj);
        obj.ApplyModifiedPropertiesWithoutUndo();

        Assert.That(asset.actionMaps, Has.Count.EqualTo(2));
        Assert.That(asset.actionMaps[0].name, Is.Not.Null.Or.Empty);
        Assert.That(asset.actionMaps[1].name, Is.Not.Null.Or.Empty);
        Assert.That(asset.actionMaps[0].m_Id, Is.Not.Empty);
        Assert.That(asset.actionMaps[1].m_Id, Is.Not.Empty);
        Assert.That(asset.actionMaps[0].name, Is.Not.EqualTo(asset.actionMaps[1].name));

        var actionMap2Name = asset.actionMaps[1].name;

        InputActionSerializationHelpers.DeleteActionMap(obj, 0);
        obj.ApplyModifiedPropertiesWithoutUndo();

        Assert.That(asset.actionMaps, Has.Count.EqualTo(1));
        Assert.That(asset.actionMaps[0].name, Is.EqualTo(actionMap2Name));
    }

    [Test]
    [Category("Editor")]
    public void Editor_InputAsset_CanAddActionMapFromSavedProperties()
    {
        var map = new InputActionMap("set");
        var binding = new InputBinding();
        binding.path = "some path";
        var action = map.AddAction("action");
        action.AddBinding(binding);

        var asset = ScriptableObject.CreateInstance<InputActionAsset>();
        var obj = new SerializedObject(asset);

        var parameters = new Dictionary<string, string>();
        parameters.Add("m_Name", "set");

        Assert.That(asset.actionMaps, Has.Count.EqualTo(0));

        InputActionSerializationHelpers.AddActionMapFromSavedProperties(obj, parameters);
        obj.ApplyModifiedPropertiesWithoutUndo();

        Assert.That(asset.actionMaps, Has.Count.EqualTo(1));
        Assert.That(asset.actionMaps[0].name, Is.EqualTo("set"));
    }

    [Test]
    [Category("Editor")]
    public void Editor_InputAsset_CanAddAndRemoveActionThroughSerialization()
    {
        var map = new InputActionMap("set");
        map.AddAction(name: "action", binding: "/gamepad/leftStick");
        map.AddAction(name: "action1", binding: "/gamepad/rightStick");
        var asset = ScriptableObject.CreateInstance<InputActionAsset>();
        asset.AddActionMap(map);

        var obj = new SerializedObject(asset);
        var mapProperty = obj.FindProperty("m_ActionMaps").GetArrayElementAtIndex(0);

        InputActionSerializationHelpers.AddAction(mapProperty);
        obj.ApplyModifiedPropertiesWithoutUndo();

        Assert.That(asset.actionMaps[0].actions, Has.Count.EqualTo(3));
        Assert.That(asset.actionMaps[0].actions[2].name, Is.EqualTo("New action"));
        Assert.That(asset.actionMaps[0].actions[2].m_Id, Is.Not.Empty);
        Assert.That(asset.actionMaps[0].actions[2].bindings, Has.Count.Zero);

        InputActionSerializationHelpers.DeleteAction(mapProperty, 2);
        obj.ApplyModifiedPropertiesWithoutUndo();

        Assert.That(asset.actionMaps[0].actions, Has.Count.EqualTo(2));
        Assert.That(asset.actionMaps[0].actions[0].name, Is.EqualTo("action"));
        Assert.That(asset.actionMaps[0].actions[1].name, Is.EqualTo("action1"));
    }

    [Test]
    [Category("Editor")]
    public void Editor_InputAsset_CanAddAndRemoveBindingThroughSerialization()
    {
        var map = new InputActionMap("set");
        map.AddAction(name: "action1", binding: "/gamepad/leftStick");
        map.AddAction(name: "action2", binding: "/gamepad/rightStick");
        var asset = ScriptableObject.CreateInstance<InputActionAsset>();
        asset.AddActionMap(map);

        var obj = new SerializedObject(asset);
        var mapProperty = obj.FindProperty("m_ActionMaps").GetArrayElementAtIndex(0);
        var action1Property = mapProperty.FindPropertyRelative("m_Actions").GetArrayElementAtIndex(0);

        InputActionSerializationHelpers.AddBinding(action1Property, mapProperty);
        obj.ApplyModifiedPropertiesWithoutUndo();

        // Maps and actions aren't UnityEngine.Objects so the modifications will not
        // be in-place. Look up the actions after each apply.
        var action1 = asset.actionMaps[0].TryGetAction("action1");
        var action2 = asset.actionMaps[0].TryGetAction("action2");

        Assert.That(action1.bindings, Has.Count.EqualTo(2));
        Assert.That(action1.bindings[0].path, Is.EqualTo("/gamepad/leftStick"));
        Assert.That(action1.bindings[1].path, Is.EqualTo(""));
        Assert.That(action1.bindings[1].interactions, Is.EqualTo(""));
        Assert.That(action1.bindings[1].groups, Is.EqualTo(""));
        Assert.That(action2.bindings[0].path, Is.EqualTo("/gamepad/rightStick"));

        InputActionSerializationHelpers.RemoveBinding(action1Property, 1, mapProperty);
        obj.ApplyModifiedPropertiesWithoutUndo();

        action1 = asset.actionMaps[0].TryGetAction("action1");
        action2 = asset.actionMaps[0].TryGetAction("action2");

        Assert.That(action1.bindings, Has.Count.EqualTo(1));
        Assert.That(action1.bindings[0].path, Is.EqualTo("/gamepad/leftStick"));
        Assert.That(action2.bindings[0].path, Is.EqualTo("/gamepad/rightStick"));
    }

    [Test]
    [Category("Editor")]
    public void Editor_InputAsset_CanAddBindingFromSavedProperties()
    {
        var map = new InputActionMap("set");
        map.AddAction(name: "action1");
        var asset = ScriptableObject.CreateInstance<InputActionAsset>();
        asset.AddActionMap(map);

        var obj = new SerializedObject(asset);
        var mapProperty = obj.FindProperty("m_ActionMaps").GetArrayElementAtIndex(0);
        var action1Property = mapProperty.FindPropertyRelative("m_Actions").GetArrayElementAtIndex(0);

        var pathName = "/gamepad/leftStick";
        var name = "some name";
        var interactionsName = "someinteractions";
        var sourceActionName = "some action";
        var groupName = "group";
        var flags = 10;

        var parameters = new Dictionary<string, string>();
        parameters.Add("path", pathName);
        parameters.Add("name", name);
        parameters.Add("groups", groupName);
        parameters.Add("interactions", interactionsName);
        parameters.Add("flags", "" + flags);
        parameters.Add("action", sourceActionName);

        InputActionSerializationHelpers.AddBindingFromSavedProperties(parameters, action1Property, mapProperty);

        obj.ApplyModifiedPropertiesWithoutUndo();

        var action1 = asset.actionMaps[0].TryGetAction("action1");
        Assert.That(action1.bindings, Has.Count.EqualTo(1));
        Assert.That(action1.bindings[0].path, Is.EqualTo(pathName));
        Assert.That(action1.bindings[0].action, Is.EqualTo("action1"));
        Assert.That(action1.bindings[0].groups, Is.EqualTo(groupName));
        Assert.That(action1.bindings[0].interactions, Is.EqualTo(interactionsName));
        Assert.That(action1.bindings[0].name, Is.EqualTo(name));
    }

    [Test]
    [Category("Editor")]
    public void Editor_InputAsset_CanAddCompositeBinding()
    {
        var map = new InputActionMap("set");
        map.AddAction(name: "action1");
        var asset = ScriptableObject.CreateInstance<InputActionAsset>();
        asset.AddActionMap(map);

        var obj = new SerializedObject(asset);
        var mapProperty = obj.FindProperty("m_ActionMaps").GetArrayElementAtIndex(0);
        var action1Property = mapProperty.FindPropertyRelative("m_Actions").GetArrayElementAtIndex(0);

        InputActionSerializationHelpers.AddCompositeBinding(action1Property, mapProperty, "Axis", typeof(AxisComposite));
        obj.ApplyModifiedPropertiesWithoutUndo();

        var action1 = asset.actionMaps[0].TryGetAction("action1");
        Assert.That(action1.bindings, Has.Count.EqualTo(3));
        Assert.That(action1.bindings[0].path, Is.EqualTo("Axis"));
        Assert.That(action1.bindings, Has.Exactly(1).Matches((InputBinding x) => x.name == "positive"));
        Assert.That(action1.bindings, Has.Exactly(1).Matches((InputBinding x) => x.name == "negative"));
        Assert.That(action1.bindings[0].isComposite, Is.True);
        Assert.That(action1.bindings[0].isPartOfComposite, Is.False);
        Assert.That(action1.bindings[1].isComposite, Is.False);
        Assert.That(action1.bindings[1].isPartOfComposite, Is.True);
        Assert.That(action1.bindings[2].isComposite, Is.False);
        Assert.That(action1.bindings[2].isPartOfComposite, Is.True);
    }

    [Test]
    [Category("Editor")]
    public void Editor_CanGenerateCodeWrapperForInputAsset()
    {
        var map1 = new InputActionMap("set1");
        map1.AddAction("action1", binding: "/gamepad/leftStick");
        map1.AddAction("action2", binding: "/gamepad/rightStick");
        var map2 = new InputActionMap("set2");
        map2.AddAction("action1", binding: "/gamepad/buttonSouth");
        var asset = ScriptableObject.CreateInstance<InputActionAsset>();
        asset.AddActionMap(map1);
        asset.AddActionMap(map2);
        asset.name = "MyControls";

        var code = InputActionCodeGenerator.GenerateWrapperCode(asset,
            new InputActionCodeGenerator.Options {namespaceName = "MyNamespace", sourceAssetPath = "test"});

        // Our version of Mono doesn't implement the CodeDom stuff so all we can do here
        // is just perform some textual verification. Once we have the newest Mono, this should
        // use CSharpCodeProvider and at least parse if not compile and run the generated wrapper.

        Assert.That(code, Contains.Substring("namespace MyNamespace"));
        Assert.That(code, Contains.Substring("public class MyControls"));
        Assert.That(code, Contains.Substring("public InputActionMap Clone()"));
        Assert.That(code, Contains.Substring("public override void MakePrivateCopyOfActions()"));
        Assert.That(code, Contains.Substring("public void SetAsset(InputActionAsset newAsset)"));
    }

    [Test]
    [Category("Editor")]
    public void Editor_CanGenerateCodeWrapperForInputAsset_WithInterfaces()
    {
        var map1 = new InputActionMap("map1");
        map1.AddAction("action1", binding: "/gamepad/leftStick");
        map1.AddAction("action2", binding: "/gamepad/rightStick");
        var map2 = new InputActionMap("map2");
        map2.AddAction("action3", binding: "/gamepad/buttonSouth");

        var code = InputActionCodeGenerator.GenerateWrapperCode(new[] { map1, map2 },
            Enumerable.Empty<InputControlScheme>(),
            new InputActionCodeGenerator.Options { generateInterfaces = true, className = "Test" });

        Assert.That(code, Contains.Substring("public interface IMap1Actions"));
        Assert.That(code, Contains.Substring("public interface IMap2Actions"));
        Assert.That(code, Contains.Substring("private IMap1Actions m_Map1ActionsCallbackInterface;"));
        Assert.That(code, Contains.Substring("private IMap2Actions m_Map2ActionsCallbackInterface;"));
        Assert.That(code, Contains.Substring("public void SetCallbacks(IMap1Actions instance)"));
        Assert.That(code, Contains.Substring("public void SetCallbacks(IMap2Actions instance)"));
        Assert.That(code, Contains.Substring("void OnAction1(InputAction.CallbackContext context)"));
        Assert.That(code, Contains.Substring("void OnAction2(InputAction.CallbackContext context)"));
        Assert.That(code, Contains.Substring("void OnAction3(InputAction.CallbackContext context)"));
    }

    [Test]
    [Category("Editor")]
    public void Editor_CanGenerateCodeWrapperForInputAsset_WhenAssetNameContainsSpacesAndSymbols()
    {
        var set1 = new InputActionMap("set1");
        set1.AddAction(name: "action ^&", binding: "/gamepad/leftStick");
        set1.AddAction(name: "1thing", binding: "/gamepad/leftStick");
        var asset = ScriptableObject.CreateInstance<InputActionAsset>();
        asset.AddActionMap(set1);
        asset.name = "New Controls (4)";

        var code = InputActionCodeGenerator.GenerateWrapperCode(asset,
            new InputActionCodeGenerator.Options {sourceAssetPath = "test"});

        Assert.That(code, Contains.Substring("class NewControls4"));
        Assert.That(code, Contains.Substring("public InputAction @action"));
        Assert.That(code, Contains.Substring("public InputAction @_1thing"));
    }

    // Can take any given registered layout and generate a cross-platform C# struct for it
    // that collects all the control values from both proper and optional controls (based on
    // all derived layouts).
    [Test]
    [Category("Editor")]
    [Ignore("TODO")]
    public void TODO_Editor_CanGenerateStateStructForLayout()
    {
        Assert.Fail();
    }

    // Can take any given registered layout and generate a piece of code that takes as input
    // memory in the state format of the layout and generates as output state in the cross-platform
    // C# struct format.
    [Test]
    [Category("Editor")]
    [Ignore("TODO")]
    public void TODO_Editor_CanGenerateStateStructConversionCodeForLayout()
    {
        Assert.Fail();
    }

    [Test]
    [Category("Editor")]
    public void Editor_CanRenameAction()
    {
        var map = new InputActionMap("set1");
        map.AddAction(name: "action", binding: "<Gamepad>/leftStick");
        var asset = ScriptableObject.CreateInstance<InputActionAsset>();
        asset.AddActionMap(map);

        var obj = new SerializedObject(asset);
        var mapProperty = obj.FindProperty("m_ActionMaps").GetArrayElementAtIndex(0);
        var action1Property = mapProperty.FindPropertyRelative("m_Actions").GetArrayElementAtIndex(0);

        InputActionSerializationHelpers.RenameAction(action1Property, mapProperty, "newAction");
        obj.ApplyModifiedPropertiesWithoutUndo();

        Assert.That(map.actions[0].name, Is.EqualTo("newAction"));
        Assert.That(map.actions[0].bindings, Has.Count.EqualTo(1));
        Assert.That(map.actions[0].bindings[0].action, Is.EqualTo("newAction"));
    }

    [Test]
    [Category("Editor")]
    public void Editor_RenamingAction_WillAutomaticallyEnsureUniqueNames()
    {
        var map = new InputActionMap("set1");
        map.AddAction("actionA", binding: "<Gamepad>/leftStick");
        map.AddAction("actionB");
        var asset = ScriptableObject.CreateInstance<InputActionAsset>();
        asset.AddActionMap(map);

        var obj = new SerializedObject(asset);
        var mapProperty = obj.FindProperty("m_ActionMaps").GetArrayElementAtIndex(0);
        var action1Property = mapProperty.FindPropertyRelative("m_Actions").GetArrayElementAtIndex(0);

        InputActionSerializationHelpers.RenameAction(action1Property, mapProperty, "actionB");
        obj.ApplyModifiedPropertiesWithoutUndo();

        Assert.That(map.actions[1].name, Is.EqualTo("actionB"));
        Assert.That(map.actions[0].name, Is.EqualTo("actionB1"));
        Assert.That(map.actions[0].bindings, Has.Count.EqualTo(1));
        Assert.That(map.actions[0].bindings[0].action, Is.EqualTo("actionB1"));
    }

    [Test]
    [Category("Editor")]
    public void Editor_CanRenameActionMap()
    {
        var map = new InputActionMap("oldName");
        var asset = ScriptableObject.CreateInstance<InputActionAsset>();
        asset.AddActionMap(map);

        var obj = new SerializedObject(asset);
        var mapProperty = obj.FindProperty("m_ActionMaps").GetArrayElementAtIndex(0);

        InputActionSerializationHelpers.RenameActionMap(mapProperty, "newName");
        obj.ApplyModifiedPropertiesWithoutUndo();

        Assert.That(map.name, Is.EqualTo("newName"));
    }

    [Test]
    [Category("Editor")]
    public void Editor_RenamingActionMap_WillAutomaticallyEnsureUniqueNames()
    {
        var map1 = new InputActionMap("mapA");
        var map2 = new InputActionMap("mapB");
        var asset = ScriptableObject.CreateInstance<InputActionAsset>();
        asset.AddActionMap(map1);
        asset.AddActionMap(map2);

        var obj = new SerializedObject(asset);
        var map1Property = obj.FindProperty("m_ActionMaps").GetArrayElementAtIndex(0);

        InputActionSerializationHelpers.RenameActionMap(map1Property, "mapB");
        obj.ApplyModifiedPropertiesWithoutUndo();

        Assert.That(map1.name, Is.EqualTo("mapB1"));
        Assert.That(map2.name, Is.EqualTo("mapB"));
    }

    // We don't want the game code's update mask affect editor code and vice versa.
    [Test]
    [Category("Editor")]
    public void Editor_UpdateMaskResetsWhenEnteringAndExitingPlayMode()
    {
        InputSystem.updateMask = InputUpdateType.Dynamic;

        InputSystem.OnPlayModeChange(PlayModeStateChange.ExitingEditMode);
        InputSystem.OnPlayModeChange(PlayModeStateChange.EnteredPlayMode);

        Assert.That(InputSystem.updateMask, Is.EqualTo(InputUpdateType.Default));

        InputSystem.updateMask = InputUpdateType.Dynamic;

        InputSystem.OnPlayModeChange(PlayModeStateChange.ExitingPlayMode);
        InputSystem.OnPlayModeChange(PlayModeStateChange.EnteredEditMode);

        Assert.That(InputSystem.updateMask, Is.EqualTo(InputUpdateType.Default));
    }

    [Test]
    [Category("Editor")]
    public void Editor_UpdateMaskResetsWhenEnteringAndExitingPlayMode_ButPreservesBeforeRenderState()
    {
        InputSystem.updateMask = InputUpdateType.Dynamic | InputUpdateType.BeforeRender;

        InputSystem.OnPlayModeChange(PlayModeStateChange.ExitingEditMode);
        InputSystem.OnPlayModeChange(PlayModeStateChange.EnteredPlayMode);

        Assert.That(InputSystem.updateMask, Is.EqualTo(InputUpdateType.Default | InputUpdateType.BeforeRender));

        InputSystem.updateMask = InputUpdateType.Dynamic | InputUpdateType.BeforeRender;

        InputSystem.OnPlayModeChange(PlayModeStateChange.ExitingPlayMode);
        InputSystem.OnPlayModeChange(PlayModeStateChange.EnteredEditMode);

        Assert.That(InputSystem.updateMask, Is.EqualTo(InputUpdateType.Default | InputUpdateType.BeforeRender));
    }

    [Test]
    [Category("Editor")]
    public void Editor_AlwaysKeepsEditorUpdatesEnabled()
    {
        InputSystem.updateMask = InputUpdateType.Dynamic;

        Assert.That(InputSystem.updateMask & InputUpdateType.Editor, Is.EqualTo(InputUpdateType.Editor));
    }

    [Test]
    [Category("Editor")]
    public void Editor_CanListDeviceMatchersForLayout()
    {
        const string json = @"
            {
                ""name"" : ""TestLayout""
            }
        ";

        InputSystem.RegisterLayout(json);

        InputSystem.RegisterLayoutMatcher("TestLayout", new InputDeviceMatcher().WithProduct("A"));
        InputSystem.RegisterLayoutMatcher("TestLayout", new InputDeviceMatcher().WithProduct("B"));

        var matchers = EditorInputControlLayoutCache.GetDeviceMatchers("TestLayout").ToList();

        Assert.That(matchers, Has.Count.EqualTo(2));
        Assert.That(matchers[0], Is.EqualTo(new InputDeviceMatcher().WithProduct("A")));
        Assert.That(matchers[1], Is.EqualTo(new InputDeviceMatcher().WithProduct("B")));
    }

    [Test]
    [Category("Editor")]
    public void Editor_CanListOptionalControlsForLayout()
    {
        const string baseLayout = @"
            {
                ""name"" : ""Base"",
                ""controls"" : [
                    { ""name"" : ""controlFromBase"", ""layout"" : ""Button"" }
                ]
            }
        ";
        const string firstDerived = @"
            {
                ""name"" : ""FirstDerived"",
                ""extend"" : ""Base"",
                ""controls"" : [
                    { ""name"" : ""controlFromFirstDerived"", ""layout"" : ""Axis"" }
                ]
            }
        ";
        const string secondDerived = @"
            {
                ""name"" : ""SecondDerived"",
                ""extend"" : ""FirstDerived"",
                ""controls"" : [
                    { ""name"" : ""controlFromSecondDerived"", ""layout"" : ""Vector2"" }
                ]
            }
        ";

        InputSystem.RegisterLayout(baseLayout);
        InputSystem.RegisterLayout(firstDerived);
        InputSystem.RegisterLayout(secondDerived);

        var optionalControlsForBase =
            EditorInputControlLayoutCache.GetOptionalControlsForLayout("Base").ToList();
        var optionalControlsForFirstDerived =
            EditorInputControlLayoutCache.GetOptionalControlsForLayout("FirstDerived").ToList();
        var optionalControlsForSecondDerived =
            EditorInputControlLayoutCache.GetOptionalControlsForLayout("SecondDerived").ToList();

        Assert.That(optionalControlsForBase, Has.Count.EqualTo(2));
        Assert.That(optionalControlsForBase[0].name, Is.EqualTo(new InternedString("controlFromFirstDerived")));
        Assert.That(optionalControlsForBase[0].layout, Is.EqualTo(new InternedString("Axis")));
        Assert.That(optionalControlsForBase[1].name, Is.EqualTo(new InternedString("controlFromSecondDerived")));
        Assert.That(optionalControlsForBase[1].layout, Is.EqualTo(new InternedString("Vector2")));

        Assert.That(optionalControlsForFirstDerived, Has.Count.EqualTo(1));
        Assert.That(optionalControlsForFirstDerived[0].name, Is.EqualTo(new InternedString("controlFromSecondDerived")));
        Assert.That(optionalControlsForFirstDerived[0].layout, Is.EqualTo(new InternedString("Vector2")));

        Assert.That(optionalControlsForSecondDerived, Is.Empty);
    }

<<<<<<< HEAD
=======
    [Test]
    [Category("Editor")]
    public void Editor_CanIconsForLayouts()
    {
        const string kIconPath = "Packages/com.unity.inputsystem/InputSystem/Editor/Icons/";

        Assert.That(EditorInputControlLayoutCache.GetIconForLayout("Button"),
            Is.SameAs(AssetDatabase.LoadAssetAtPath<Texture2D>(kIconPath + "Button.png")));
        Assert.That(EditorInputControlLayoutCache.GetIconForLayout("Axis"),
            Is.SameAs(AssetDatabase.LoadAssetAtPath<Texture2D>(kIconPath + "Axis.png")));
        Assert.That(EditorInputControlLayoutCache.GetIconForLayout("Key"),
            Is.SameAs(AssetDatabase.LoadAssetAtPath<Texture2D>(kIconPath + "Button.png")));
        Assert.That(EditorInputControlLayoutCache.GetIconForLayout("DualShockGamepad"),
            Is.SameAs(AssetDatabase.LoadAssetAtPath<Texture2D>(kIconPath + "Gamepad.png")));
        Assert.That(EditorInputControlLayoutCache.GetIconForLayout("Pen"),
            Is.SameAs(AssetDatabase.LoadAssetAtPath<Texture2D>(kIconPath + "Pen.png")));
    }

>>>>>>> e8ac9f18
    private class TestEditorWindow : EditorWindow
    {
        public Vector2 mousePosition;

        public void OnGUI()
        {
            mousePosition = InputSystem.GetDevice<Mouse>().position.ReadValue();
        }
    }

    [Test]
    [Category("Editor")]
    [Ignore("TODO")]
    public void TODO_Editor_PointerCoordinatesInEditorWindowOnGUI_AreInEditorWindowSpace()
    {
        Assert.Fail();
    }

    ////TODO: the following tests have to be edit mode tests but it looks like putting them into
    ////      Assembly-CSharp-Editor is the only way to mark them as such

    ////REVIEW: support actions in the editor at all?
    [UnityTest]
    [Category("Editor")]
    [Ignore("TODO")]
    public IEnumerator TODO_Editor_ActionSetUpInEditor_DoesNotTriggerInPlayMode()
    {
        throw new NotImplementedException();
    }

    [UnityTest]
    [Category("Editor")]
    [Ignore("TODO")]
    public IEnumerator TODO_Editor_PlayerActionDoesNotTriggerWhenGameViewIsNotFocused()
    {
        throw new NotImplementedException();
    }

    ////TODO: tests for InputAssetImporter; for this we need C# mocks to be able to cut us off from the actual asset DB
}
#endif // UNITY_EDITOR<|MERGE_RESOLUTION|>--- conflicted
+++ resolved
@@ -713,8 +713,6 @@
         Assert.That(optionalControlsForSecondDerived, Is.Empty);
     }
 
-<<<<<<< HEAD
-=======
     [Test]
     [Category("Editor")]
     public void Editor_CanIconsForLayouts()
@@ -733,7 +731,6 @@
             Is.SameAs(AssetDatabase.LoadAssetAtPath<Texture2D>(kIconPath + "Pen.png")));
     }
 
->>>>>>> e8ac9f18
     private class TestEditorWindow : EditorWindow
     {
         public Vector2 mousePosition;
