--- conflicted
+++ resolved
@@ -113,12 +113,8 @@
 
     [Test]
     [Category("Events")]
-<<<<<<< HEAD
-    public void Events_SendingEventWithNoChanges_DoesNotUpdateDevice()
-=======
     [Ignore("TODO")]
     public void TODO_Events_SendingEventWithNoChanges_DoesNotUpdateDevice()
->>>>>>> 4a1c3f11
     {
         var gamepad = InputSystem.AddDevice<Gamepad>();
 
@@ -178,26 +174,7 @@
 
     [Test]
     [Category("Events")]
-<<<<<<< HEAD
-=======
-    public void Events_SendingStateEventToDevice_MakesItCurrent()
-    {
-        var gamepad = InputSystem.AddDevice("Gamepad");
-
-        // Adding a device makes it current so add another one so that .current
-        // is not already set to the gamepad we just created.
-        InputSystem.AddDevice("Gamepad");
-
-        InputSystem.QueueStateEvent(gamepad, new GamepadState());
-        InputSystem.Update();
-
-        Assert.That(Gamepad.current, Is.SameAs(gamepad));
-    }
-
-    [Test]
-    [Category("Events")]
     [Ignore("TODO")]
->>>>>>> 4a1c3f11
     public void TODO_Events_SendingStateEvent_WithOnlyNoise_DoesNotMakeDeviceCurrent()
     {
         Assert.Fail();
