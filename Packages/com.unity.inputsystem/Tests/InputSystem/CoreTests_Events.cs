--- conflicted
+++ resolved
@@ -174,17 +174,6 @@
 
     [Test]
     [Category("Events")]
-<<<<<<< HEAD
-    [Ignore("TODO")]
-    public void TODO_Events_SendingStateEvent_WithOnlyNoise_DoesNotMakeDeviceCurrent()
-    {
-        Assert.Fail();
-    }
-
-    [Test]
-    [Category("Events")]
-=======
->>>>>>> f97f12c9
     public void Events_SendingStateToDeviceWithoutBeforeRenderEnabled_DoesNothingInBeforeRenderUpdate()
     {
         var gamepad = InputSystem.AddDevice<Gamepad>();
