--- conflicted
+++ resolved
@@ -389,11 +389,7 @@
         Assert.That(InputSystem.devices, Has.Count.EqualTo(1));
         var createdDevice = InputSystem.devices[0];
 
-<<<<<<< HEAD
-        var expectedLayoutName = String.Format("{0}::{1}::{2}", XRUtilities.kXRInterfaceCurrent,
-=======
-        var expectedLayoutName = string.Format("{0}::{1}::{2}", XRUtilities.kXRInterface,
->>>>>>> dd71b04a
+        var expectedLayoutName = string.Format("{0}::{1}::{2}", XRUtilities.kXRInterfaceCurrent,
                 deviceDescription.manufacturer, deviceDescription.product);
         Assert.AreEqual(createdDevice.layout, expectedLayoutName);
     }
@@ -411,7 +407,7 @@
         Assert.That(InputSystem.devices, Has.Count.EqualTo(1));
         var createdDevice = InputSystem.devices[0];
 
-        var expectedLayoutName = String.Format("{0}::{1}", XRUtilities.kXRInterfaceCurrent, deviceDescription.product);
+        var expectedLayoutName = string.Format("{0}::{1}", XRUtilities.kXRInterfaceCurrent, deviceDescription.product);
         Assert.AreEqual(expectedLayoutName, createdDevice.layout);
     }
 
