using System;
using UnityEngine.Experimental.Input.Layouts;
using UnityEngine.Experimental.Input.LowLevel;

namespace UnityEngine.Experimental.Input.Controls
{
    /// <summary>
    /// A control made up of four discrete, directional buttons. Forms a vector
    /// but can also be addressed as individual buttons.
    /// </summary>
    /// <remarks>
    /// Is stored as four bits by default.
    ///
    /// The vector that is aggregated from the button states is normalized. I.e.
    /// even if pressing diagonally, the vector will have a length of 1 (instead
    /// of reading something like <c>(1,1)</c> for example).
    /// </remarks>
    public class DpadControl : InputControl<Vector2>
    {
        public enum ButtonBits
        {
            Up,
            Down,
            Left,
            Right,
        }

        /// <summary>
        /// The button representing the vertical upwards state of the D-Pad.
        /// </summary>
        [InputControl(bit = (int)ButtonBits.Up, displayName = "Up", shortDisplayName = "\u2191")]
        public ButtonControl up { get; private set; }

        /// <summary>
        /// The button representing the vertical downwards state of the D-Pad.
        /// </summary>
        [InputControl(bit = (int)ButtonBits.Down, displayName = "Down", shortDisplayName = "\u2193")]
        public ButtonControl down { get; private set; }

        /// <summary>
        /// The button representing the horizontal left state of the D-Pad.
        /// </summary>
        [InputControl(bit = (int)ButtonBits.Left, displayName = "Left", shortDisplayName = "\u2190")]
        public ButtonControl left { get; private set; }

        /// <summary>
        /// The button representing the horizontal right state of the D-Pad.
        /// </summary>
        [InputControl(bit = (int)ButtonBits.Right, displayName = "Right", shortDisplayName = "\u2192")]
        public ButtonControl right { get; private set; }

        ////TODO: should have X and Y child controls as well

        public DpadControl()
        {
            m_StateBlock.sizeInBits = 4;
            m_StateBlock.format = InputStateBlock.kTypeBit;
        }

        protected override void FinishSetup(InputDeviceBuilder builder)
        {
            up = builder.GetControl<ButtonControl>(this, "up");
            down = builder.GetControl<ButtonControl>(this, "down");
            left = builder.GetControl<ButtonControl>(this, "left");
            right = builder.GetControl<ButtonControl>(this, "right");
            base.FinishSetup(builder);
        }

        public override unsafe Vector2 ReadUnprocessedValueFromState(void* statePtr)
        {
            var upIsPressed = up.ReadValueFromState(statePtr) >= up.pressPointOrDefault;
            var downIsPressed = down.ReadValueFromState(statePtr) >= down.pressPointOrDefault;
            var leftIsPressed = left.ReadValueFromState(statePtr) >= left.pressPointOrDefault;
            var rightIsPressed = right.ReadValueFromState(statePtr) >= right.pressPointOrDefault;

            return MakeDpadVector(upIsPressed, downIsPressed, leftIsPressed, rightIsPressed);
        }

        public override unsafe void WriteValueIntoState(Vector2 value, void* statePtr)
        {
            throw new NotImplementedException();
        }

<<<<<<< HEAD
            return MakeDpadVector(upIsPressed, downIsPressed, leftIsPressed, rightIsPressed);
        }

        protected override void WriteUnprocessedValueInto(IntPtr statePtr, Vector2 value)
        {
            throw new NotImplementedException();
        }

        /// <summary>
        /// Create a direction vector from the given four button states.
        /// </summary>
        /// <param name="up"></param>
        /// <param name="down"></param>
        /// <param name="left"></param>
        /// <param name="right"></param>
        /// <param name="normalize"></param>
        /// <returns>A normalized 2D direction vector.</returns>
        public static Vector2 MakeDpadVector(bool up, bool down, bool left, bool right, bool normalize = true)
        {
            var upValue = up ? 1.0f : 0.0f;
            var downValue = down ? -1.0f : 0.0f;
            var leftValue = left ? -1.0f : 0.0f;
            var rightValue = right ? 1.0f : 0.0f;

            var result = new Vector2(leftValue + rightValue, upValue + downValue);

            if (normalize)
            {
                // If press is diagonal, adjust coordinates to produce vector of length 1.
                // pow(0.707107) is roughly 0.5 so sqrt(pow(0.707107)+pow(0.707107)) is ~1.
                const float diagonal = 0.707107f;
                if (result.x != 0 && result.y != 0)
                    result = new Vector2(result.x * diagonal, result.y * diagonal);
            }

            return result;
        }
=======
        /// <summary>
        /// Create a direction vector from the given four button states.
        /// </summary>
        /// <param name="up"></param>
        /// <param name="down"></param>
        /// <param name="left"></param>
        /// <param name="right"></param>
        /// <param name="normalize"></param>
        /// <returns>A normalized 2D direction vector.</returns>
        public static Vector2 MakeDpadVector(bool up, bool down, bool left, bool right, bool normalize = true)
        {
            var upValue = up ? 1.0f : 0.0f;
            var downValue = down ? -1.0f : 0.0f;
            var leftValue = left ? -1.0f : 0.0f;
            var rightValue = right ? 1.0f : 0.0f;

            var result = new Vector2(leftValue + rightValue, upValue + downValue);

            if (normalize)
            {
                // If press is diagonal, adjust coordinates to produce vector of length 1.
                // pow(0.707107) is roughly 0.5 so sqrt(pow(0.707107)+pow(0.707107)) is ~1.
                const float diagonal = 0.707107f;
                if (result.x != 0 && result.y != 0)
                    result = new Vector2(result.x * diagonal, result.y * diagonal);
            }

            return result;
        }
>>>>>>> e8ac9f18
    }
}<|MERGE_RESOLUTION|>--- conflicted
+++ resolved
@@ -81,15 +81,6 @@
             throw new NotImplementedException();
         }
 
-<<<<<<< HEAD
-            return MakeDpadVector(upIsPressed, downIsPressed, leftIsPressed, rightIsPressed);
-        }
-
-        protected override void WriteUnprocessedValueInto(IntPtr statePtr, Vector2 value)
-        {
-            throw new NotImplementedException();
-        }
-
         /// <summary>
         /// Create a direction vector from the given four button states.
         /// </summary>
@@ -119,36 +110,5 @@
 
             return result;
         }
-=======
-        /// <summary>
-        /// Create a direction vector from the given four button states.
-        /// </summary>
-        /// <param name="up"></param>
-        /// <param name="down"></param>
-        /// <param name="left"></param>
-        /// <param name="right"></param>
-        /// <param name="normalize"></param>
-        /// <returns>A normalized 2D direction vector.</returns>
-        public static Vector2 MakeDpadVector(bool up, bool down, bool left, bool right, bool normalize = true)
-        {
-            var upValue = up ? 1.0f : 0.0f;
-            var downValue = down ? -1.0f : 0.0f;
-            var leftValue = left ? -1.0f : 0.0f;
-            var rightValue = right ? 1.0f : 0.0f;
-
-            var result = new Vector2(leftValue + rightValue, upValue + downValue);
-
-            if (normalize)
-            {
-                // If press is diagonal, adjust coordinates to produce vector of length 1.
-                // pow(0.707107) is roughly 0.5 so sqrt(pow(0.707107)+pow(0.707107)) is ~1.
-                const float diagonal = 0.707107f;
-                if (result.x != 0 && result.y != 0)
-                    result = new Vector2(result.x * diagonal, result.y * diagonal);
-            }
-
-            return result;
-        }
->>>>>>> e8ac9f18
     }
 }