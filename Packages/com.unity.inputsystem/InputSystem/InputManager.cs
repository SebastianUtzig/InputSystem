--- conflicted
+++ resolved
@@ -856,12 +856,7 @@
                 updateMask |= InputUpdateType.BeforeRender;
 
             NoiseFilter interactionFilter = device.userInteractionFilter;
-<<<<<<< HEAD
-            if (interactionFilter != null)
-                interactionFilter.Apply(device);
-=======
             interactionFilter.Apply(device);
->>>>>>> f97f12c9
 
             // Notify device.
             device.NotifyAdded();
@@ -1368,11 +1363,7 @@
 
             InputStateBuffers.SwitchTo(m_StateBuffers, InputUpdateType.Dynamic);
             InputStateBuffers.s_DefaultStateBuffer = m_StateBuffers.defaultStateBuffer;
-<<<<<<< HEAD
-            InputStateBuffers.s_NoiseFilterBuffer = m_StateBuffers.noiseFilterBuffer;
-=======
             InputStateBuffers.s_NoiseBitmaskBuffer = m_StateBuffers.noiseBitmaskBuffer;
->>>>>>> f97f12c9
         }
 
         [Serializable]
@@ -1613,11 +1604,7 @@
             InputStateBuffers.SwitchTo(m_StateBuffers,
                 InputUpdate.lastUpdateType != 0 ? InputUpdate.lastUpdateType : InputUpdateType.Dynamic);
             InputStateBuffers.s_DefaultStateBuffer = newBuffers.defaultStateBuffer;
-<<<<<<< HEAD
-            InputStateBuffers.s_NoiseFilterBuffer = m_StateBuffers.noiseFilterBuffer;
-=======
             InputStateBuffers.s_NoiseBitmaskBuffer = m_StateBuffers.noiseBitmaskBuffer;
->>>>>>> f97f12c9
 
             ////TODO: need to update state change monitors
         }
@@ -2112,11 +2099,7 @@
                         // with a device instead of simply sensor noise.
                         InputEventPtr eventPtr = new InputEventPtr(currentEventPtr);
                         NoiseFilter filter = device.userInteractionFilter;
-<<<<<<< HEAD
-                        bool hasSignificantControlChanges = filter != null ? filter.HasValidData(device, eventPtr, deviceStateOffset, sizeOfStateToCopy) : true;
-=======
                         bool hasSignificantControlChanges = filter.EventHasValidData(device, eventPtr, deviceStateOffset, sizeOfStateToCopy);
->>>>>>> f97f12c9
                         doNotMakeDeviceCurrent |= !hasSignificantControlChanges;
 
                         // Buffer flip.
@@ -2511,10 +2494,10 @@
             return flipped;
         }
 
-        internal struct NoiseFilterElementState
-        {
-            public int index;
-            public NoiseFilter.ElementType type;
+        internal struct NoiseFilterElementState
+        {
+            public int index;
+            public NoiseFilter.ElementType type;
         }
 
         // Domain reload survival logic. Also used for pushing and popping input system
@@ -2552,14 +2535,14 @@
                 device.UpdateUsageArraysOnControls();
             }
 
-            public void RestoreUserInteractionFilter(InputDevice device)
-            {
+            public void RestoreUserInteractionFilter(InputDevice device)
+            {
                 if (noisyElements == null || noisyElements.Length == 0)
-                    return;
-
-                NoiseFilter newUserInteractionFilter = new NoiseFilter();
-                var index = ArrayHelpers.Append(ref newUserInteractionFilter.elements, noisyElements.Select(filterElement => new NoiseFilter.FilterElement { controlIndex = filterElement.index, type = filterElement.type}));
-                device.userInteractionFilter = newUserInteractionFilter;
+                    return;
+
+                NoiseFilter newUserInteractionFilter = new NoiseFilter();
+                var index = ArrayHelpers.Append(ref newUserInteractionFilter.elements, noisyElements.Select(filterElement => new NoiseFilter.FilterElement { controlIndex = filterElement.index, type = filterElement.type}));
+                device.userInteractionFilter = newUserInteractionFilter;
             }
         }
 
@@ -2599,7 +2582,7 @@
             {
                 var device = m_Devices[i];
                 string[] usages = null;
-                if(device.usages.Count > 0)
+                if(device.usages.Count > 0)
                     usages = device.usages.Select(x => x.ToString()).ToArray();
 
                 NoiseFilterElementState[] elements = null;
