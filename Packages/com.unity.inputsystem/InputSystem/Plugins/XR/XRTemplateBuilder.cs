--- conflicted
+++ resolved
@@ -38,7 +38,6 @@
             return 0;
         }
 
-<<<<<<< HEAD
         static string SanitizeName(string originalName)
         {
             int stringLength = originalName.Length;
@@ -46,15 +45,6 @@
             for (int i = 0; i < stringLength; i++)
             {
                 char letter = originalName[i];
-=======
-        static string SanitizeLayoutName(string layoutName)
-        {
-            int stringLength = layoutName.Length;
-            var sanitizedLayoutName = new StringBuilder(stringLength);
-            for (int i = 0; i < stringLength; i++)
-            {
-                char letter = layoutName[i];
->>>>>>> 54253c00
                 if (char.IsUpper(letter) || char.IsLower(letter) || char.IsDigit(letter) || letter == ':')
                 {
                     sanitizedName.Append(letter);
@@ -108,11 +98,7 @@
             var layoutMatchingDescription = description;
             layoutMatchingDescription.capabilities = null;
 
-<<<<<<< HEAD
             var layoutName = SanitizeName(string.Format("{0}::{1}::{2}", XRUtilities.kXRInterface, description.manufacturer, description.product));
-=======
-            var layoutName = SanitizeLayoutName(string.Format("{0}::{1}::{2}", XRUtilities.kXRInterface, description.manufacturer, description.product));
->>>>>>> 54253c00
             var layout = new XRLayoutBuilder { descriptor = deviceDescriptor, parentLayout = matchedLayout };
             InputSystem.RegisterControlLayoutBuilder(() => layout.Build(), layoutName, matchedLayout, layoutMatchingDescription);
 
@@ -125,11 +111,7 @@
             {
                 stateFormat = new FourCC('X', 'R', 'S', '0'),
                 extendsLayout = parentLayout,
-<<<<<<< HEAD
                 updateBeforeRender = true
-=======
-                updateBeforeRender = true
->>>>>>> 54253c00
             };
 
             var currentUsages = new List<string>();
@@ -148,10 +130,7 @@
                     }
                 }
 
-<<<<<<< HEAD
                 string featureName = SanitizeName(feature.name);
-=======
->>>>>>> 54253c00
                 uint nextOffset = GetSizeOfFeature(feature);
                 switch (feature.featureType)
                 {
