using System;
using System.Collections.Generic;
using UnityEngine.Experimental.Input.LowLevel;
using UnityEngine.Experimental.Input.Utilities;
using System.Text;

namespace UnityEngine.Experimental.Input.Plugins.XR
{
    [Serializable]
    class XRLayoutBuilder
    {
        public string parentLayout;
        public XRDeviceDescriptor descriptor;

        static uint GetSizeOfFeature(XRFeatureDescriptor featureDescriptor)
        {
            switch (featureDescriptor.featureType)
            {
                case FeatureType.Binary:
#if UNITY_ANDROID
                    return 4;
#else
                    return 1;
#endif
                case FeatureType.DiscreteStates:
                    return sizeof(int);
                case FeatureType.Axis1D:
                    return sizeof(float);
                case FeatureType.Axis2D:
                    return sizeof(float) * 2;
                case FeatureType.Axis3D:
                    return sizeof(float) * 3;
                case FeatureType.Rotation:
                    return sizeof(float) * 4;
                case FeatureType.Custom:
                    return featureDescriptor.customSize;
            }
            return 0;
        }

        static string SanitizeName(string originalName)
        {
            int stringLength = originalName.Length;
            var sanitizedName = new StringBuilder(stringLength);
            for (int i = 0; i < stringLength; i++)
            {
                char letter = originalName[i];
                if (char.IsUpper(letter) || char.IsLower(letter) || char.IsDigit(letter))
                {
                    sanitizedName.Append(letter);
                }
            }
            return sanitizedName.ToString();
        }

        internal static string OnFindControlLayoutForDevice(int deviceId, ref InputDeviceDescription description, string matchedLayout, IInputRuntime runtime)
        {
            // If the device isn't a XRInput, we're not interested.
            if (description.interfaceName != XRUtilities.kXRInterface)
            {
                return null;
            }

            // If the description doesn't come with a XR SDK descriptor, we're not
            // interested either.
            if (string.IsNullOrEmpty(description.capabilities))
            {
                return null;
            }

            // Try to parse the XR descriptor.
            XRDeviceDescriptor deviceDescriptor;
            try
            {
                deviceDescriptor = XRDeviceDescriptor.FromJson(description.capabilities);
            }
            catch (Exception)
            {
                return null;
            }

            if (deviceDescriptor == null)
            {
                return null;
            }

            if (string.IsNullOrEmpty(matchedLayout))
            {
                if (deviceDescriptor.deviceRole == DeviceRole.LeftHanded || deviceDescriptor.deviceRole == DeviceRole.RightHanded)
                    matchedLayout = "XRController";
                else if (deviceDescriptor.deviceRole == DeviceRole.Generic)
                    matchedLayout = "XRHMD";
            }

<<<<<<< HEAD
            // We don't want to forward the Capabilities along due to how template fields are Regex compared.
            var layoutMatchingDescription = description;
            layoutMatchingDescription.capabilities = null;

            string layoutName = null;
            if (string.IsNullOrEmpty(description.manufacturer))
            {
                layoutName = string.Format("{0}::{1}", SanitizeName(XRUtilities.kXRInterface),
                        SanitizeName(description.product));
            }
            else
            {
                layoutName = string.Format("{0}::{1}::{2}", SanitizeName(XRUtilities.kXRInterface), SanitizeName(description.manufacturer), SanitizeName(description.product));
            }

=======
            var layoutName = SanitizeLayoutName(string.Format("{0}::{1}::{2}", XRUtilities.kXRInterface, description.manufacturer, description.product));
>>>>>>> be9a1067
            var layout = new XRLayoutBuilder { descriptor = deviceDescriptor, parentLayout = matchedLayout };
            InputSystem.RegisterControlLayoutBuilder(() => layout.Build(), layoutName, matchedLayout,
                InputDeviceMatcher.FromDeviceDescription(description));

            return layoutName;
        }

        public InputControlLayout Build()
        {
            var builder = new InputControlLayout.Builder
            {
                stateFormat = new FourCC('X', 'R', 'S', '0'),
                extendsLayout = parentLayout,
                updateBeforeRender = true
            };

            var currentUsages = new List<string>();

            uint currentOffset = 0;
            foreach (var feature in descriptor.inputFeatures)
            {
                currentUsages.Clear();

                if (feature.usageHints != null)
                {
                    foreach (var usageHint in feature.usageHints)
                    {
                        if (!string.IsNullOrEmpty(usageHint.content))
                            currentUsages.Add(usageHint.content);
                    }
                }

                string featureName = SanitizeName(feature.name);
                uint nextOffset = GetSizeOfFeature(feature);
                switch (feature.featureType)
                {
                    case FeatureType.Binary:
                    {
                        builder.AddControl(featureName)
                        .WithLayout("Button")
                        .WithOffset(currentOffset)
                        .WithFormat(InputStateBlock.kTypeBit)
                        .WithUsages(currentUsages);
                        break;
                    }
                    case FeatureType.DiscreteStates:
                    {
                        builder.AddControl(featureName)
                        .WithLayout("Integer")
                        .WithOffset(currentOffset)
                        .WithFormat(InputStateBlock.kTypeInt)
                        .WithUsages(currentUsages);
                        break;
                    }
                    case FeatureType.Axis1D:
                    {
                        builder.AddControl(featureName)
                        .WithLayout("Analog")
                        .WithOffset(currentOffset)
                        .WithFormat(InputStateBlock.kTypeFloat)
                        .WithUsages(currentUsages);
                        break;
                    }
                    case FeatureType.Axis2D:
                    {
                        builder.AddControl(featureName)
                        .WithLayout("Vector2")
                        .WithOffset(currentOffset)
                        .WithFormat(InputStateBlock.kTypeVector2)
                        .WithUsages(currentUsages);
                        break;
                    }
                    case FeatureType.Axis3D:
                    {
                        builder.AddControl(featureName)
                        .WithLayout("Vector3")
                        .WithOffset(currentOffset)
                        .WithFormat(InputStateBlock.kTypeVector3)
                        .WithUsages(currentUsages);
                        break;
                    }
                    case FeatureType.Rotation:
                    {
                        builder.AddControl(featureName)
                        .WithLayout("Quaternion")
                        .WithOffset(currentOffset)
                        .WithFormat(InputStateBlock.kTypeQuaternion)
                        .WithUsages(currentUsages);
                        break;
                    }
                }
                currentOffset += nextOffset;
            }

            return builder.Build();
        }
    }
}<|MERGE_RESOLUTION|>--- conflicted
+++ resolved
@@ -92,11 +92,6 @@
                     matchedLayout = "XRHMD";
             }
 
-<<<<<<< HEAD
-            // We don't want to forward the Capabilities along due to how template fields are Regex compared.
-            var layoutMatchingDescription = description;
-            layoutMatchingDescription.capabilities = null;
-
             string layoutName = null;
             if (string.IsNullOrEmpty(description.manufacturer))
             {
@@ -108,9 +103,6 @@
                 layoutName = string.Format("{0}::{1}::{2}", SanitizeName(XRUtilities.kXRInterface), SanitizeName(description.manufacturer), SanitizeName(description.product));
             }
 
-=======
-            var layoutName = SanitizeLayoutName(string.Format("{0}::{1}::{2}", XRUtilities.kXRInterface, description.manufacturer, description.product));
->>>>>>> be9a1067
             var layout = new XRLayoutBuilder { descriptor = deviceDescriptor, parentLayout = matchedLayout };
             InputSystem.RegisterControlLayoutBuilder(() => layout.Build(), layoutName, matchedLayout,
                 InputDeviceMatcher.FromDeviceDescription(description));
