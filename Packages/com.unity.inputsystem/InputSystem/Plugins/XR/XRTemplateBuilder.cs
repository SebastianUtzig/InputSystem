--- conflicted
+++ resolved
@@ -11,11 +11,6 @@
     [Serializable]
     class XRLayoutBuilder
     {
-<<<<<<< HEAD
-=======
-        static List<Func<XRDeviceDescriptor, string>> availableLayouts = new List<Func<XRDeviceDescriptor, string>>();
-
->>>>>>> c91ec4a0
         public XRDeviceDescriptor descriptor;
 
         static uint GetSizeOfFeature(XRFeatureDescriptor featureDescriptor)
@@ -44,30 +39,14 @@
             return 0;
         }
 
-<<<<<<< HEAD
-        static string SanitizeTemplateName(string templateName)
-        {
-            int stringLength = templateName.Length;
-            var sanitizedTemplateName = new StringBuilder(stringLength);
-            for (int i = 0; i < stringLength; i++)
-            {
-                char letter = templateName[i];
-                if (char.IsUpper(letter) || char.IsLower(letter) || char.IsDigit(letter) || letter == ':')
-=======
-        public static void RegisterLayoutFilter(Func<XRDeviceDescriptor, string> layoutChecker)
-        {
-            availableLayouts.Add(layoutChecker);
-        }
-
         static string SanitizeLayoutName(string layoutName)
         {
             int stringLength = layoutName.Length;
-            StringBuilder sanitizedLayoutName = new StringBuilder(stringLength);
+            var sanitizedLayoutName = new StringBuilder(stringLength);
             for (int i = 0; i < stringLength; i++)
             {
                 char letter = layoutName[i];
-                if (Char.IsUpper(letter) || Char.IsLower(letter) || Char.IsDigit(letter) || letter == ':')
->>>>>>> c91ec4a0
+                if (char.IsUpper(letter) || char.IsLower(letter) || char.IsDigit(letter) || letter == ':')
                 {
                     sanitizedLayoutName.Append(letter);
                 }
@@ -77,15 +56,6 @@
 
         internal static string OnFindControlLayoutForDevice(int deviceId, ref InputDeviceDescription description, string matchedLayout, IInputRuntime runtime)
         {
-<<<<<<< HEAD
-=======
-            // If the system found a matching layout, there's nothing for us to do.
-            if (!string.IsNullOrEmpty(matchedLayout))
-            {
-                return null;
-            }
-
->>>>>>> c91ec4a0
             // If the device isn't a XRInput, we're not interested.
             if (description.interfaceName != XRUtilities.kXRInterface)
             {
@@ -110,70 +80,35 @@
                 return null;
             }
 
-<<<<<<< HEAD
             if (deviceDescriptor == null)
             {
                 return null;
             }
 
-            if (string.IsNullOrEmpty(matchedTemplate))
+            if (string.IsNullOrEmpty(matchedLayout))
             {
                 if (deviceDescriptor.deviceRole == DeviceRole.LeftHanded || deviceDescriptor.deviceRole == DeviceRole.RightHanded)
-                    matchedTemplate = "XRController";
+                    matchedLayout = "XRController";
                 else if (deviceDescriptor.deviceRole == DeviceRole.Generic)
-                    matchedTemplate = "XRHMD";
+                    matchedLayout = "XRHMD";
                 else
                     return null;
             }
 
             // We don't want to forward the Capabilities along due to how template fields are Regex compared.
-            var templateMatchingDescription = description;
-            templateMatchingDescription.capabilities = null;
+            var layoutMatchingDescription = description;
+            layoutMatchingDescription.capabilities = null;
 
-            var templateName = SanitizeTemplateName(string.Format("{0}::{1}::{2}", XRUtilities.kXRInterface, description.manufacturer, description.product));
-            var template = new XRTemplateBuilder { descriptor = deviceDescriptor };
-            InputSystem.RegisterTemplateFactory(() => template.Build(), templateName, matchedTemplate, templateMatchingDescription);
-=======
-            for (int i = 0; i < availableLayouts.Count; i++)
-            {
-                string layoutMatch = availableLayouts[i](deviceDescriptor);
-                if (layoutMatch != null)
-                {
-                    return layoutMatch;
-                }
-            }
-
-            string layoutName = SanitizeLayoutName(string.Format("{0}::{1}::{2}", XRUtilities.kXRInterface, description.manufacturer, description.product));
-            XRLayoutBuilder layout = new XRLayoutBuilder { descriptor = deviceDescriptor };
-            InputSystem.RegisterControlLayoutBuilder(() => layout.Build(), layoutName, null, description);
->>>>>>> c91ec4a0
+            var layoutName = SanitizeLayoutName(string.Format("{0}::{1}::{2}", XRUtilities.kXRInterface, description.manufacturer, description.product));
+            var layout = new XRLayoutBuilder { descriptor = deviceDescriptor };
+            InputSystem.RegisterControlLayoutBuilder(() => layout.Build(), layoutName, matchedLayout, layoutMatchingDescription);
 
             return layoutName;
         }
 
         public InputControlLayout Build()
         {
-<<<<<<< HEAD
-            var builder = new InputTemplate.Builder
-=======
-            Type deviceType = null;
-            switch (descriptor.deviceRole)
-            {
-                case EDeviceRole.LeftHanded:
-                case EDeviceRole.RightHanded:
-                {
-                    deviceType = typeof(XRController);
-                }
-                break;
-                default:
-                {
-                    deviceType = typeof(XRHMD);
-                }
-                break;
-            }
-
             var builder = new InputControlLayout.Builder
->>>>>>> c91ec4a0
             {
                 stateFormat = new FourCC('X', 'R', 'S', '0'),
             };
