using System;
using System.Runtime.InteropServices;
using UnityEngine.Experimental.Input;
using UnityEngine.Experimental.Input.Controls;
using UnityEngine.Experimental.Input.Utilities;
using UnityEngine.Experimental.Input.LowLevel;
using UnityEngine;

namespace UnityEngine.Experimental.Input.Plugins.XR
{
<<<<<<< HEAD
    [InputTemplate()]
=======
    internal static class DaydreamSupport
    {
        internal static string FilterLayout(XRDeviceDescriptor deviceDescriptor)
        {
            if (String.IsNullOrEmpty(deviceDescriptor.manufacturer))
            {
                if (deviceDescriptor.deviceName == "Daydream HMD" && deviceDescriptor.deviceRole == EDeviceRole.Generic)
                {
                    return "DaydreamHMD";
                }
                else if (deviceDescriptor.deviceName == "Daydream Controller" && (deviceDescriptor.deviceRole == EDeviceRole.LeftHanded || deviceDescriptor.deviceRole == EDeviceRole.RightHanded))
                {
                    return "DaydreamController";
                }
            }

            return null;
        }
    }

    [StructLayout(LayoutKind.Explicit, Size = 120)]
    public struct DaydreamHMDState : IInputStateTypeInfo
    {
        [InputControl(layout = "Integer")]
        [FieldOffset(0)]
        public int trackingState;
        [InputControl(layout = "Button")]
        [FieldOffset(4)]
        public bool isTracked;

        [InputControl(layout = "Vector3")]
        [FieldOffset(8)]
        public Vector3 devicePosition;
        [InputControl(layout = "Quaternion")]
        [FieldOffset(20)]
        public Quaternion deviceRotation;

        [InputControl(layout = "Vector3")]
        [FieldOffset(36)]
        public Vector3 leftEyePosition;
        [InputControl(layout = "Quaternion")]
        [FieldOffset(48)]
        public Quaternion leftEyeRotation;

        [InputControl(layout = "Vector3")]
        [FieldOffset(64)]
        public Vector3 rightEyePosition;
        [InputControl(layout = "Quaternion")]
        [FieldOffset(76)]
        public Quaternion rightEyeRotation;

        [InputControl(layout = "Vector3")]
        [FieldOffset(92)]
        public Vector3 centerEyePosition;
        [InputControl(layout = "Quaternion")]
        [FieldOffset(104)]
        public Quaternion centerEyeRotation;

        public FourCC GetFormat()
        {
            return new FourCC('X', 'R', 'S', '0');
        }
    }

    [InputControlLayout(stateType = typeof(DaydreamHMDState))]
>>>>>>> c91ec4a0
    public class DaydreamHMD : XRHMD
    {
        public IntegerControl trackingState { get; private set; }
        public ButtonControl isTracked { get; private set; }
        public Vector3Control devicePosition { get; private set; }
        public QuaternionControl deviceRotation { get; private set; }
        public Vector3Control leftEyePosition { get; private set; }
        public QuaternionControl leftEyeRotation { get; private set; }
        public Vector3Control rightEyePosition { get; private set; }
        public QuaternionControl rightEyeRotation { get; private set; }
        public Vector3Control centerEyePosition { get; private set; }
        public QuaternionControl centerEyeRotation { get; private set; }

        protected override void FinishSetup(InputDeviceBuilder builder)
        {
<<<<<<< HEAD
            base.FinishSetup(setup);
=======
            base.FinishSetup(builder);
            active = this;
>>>>>>> c91ec4a0

            trackingState = builder.GetControl<IntegerControl>("trackingState");
            isTracked = builder.GetControl<ButtonControl>("isTracked");
            devicePosition = builder.GetControl<Vector3Control>("devicePosition");
            deviceRotation = builder.GetControl<QuaternionControl>("deviceRotation");
            leftEyePosition = builder.GetControl<Vector3Control>("leftEyePosition");
            leftEyeRotation = builder.GetControl<QuaternionControl>("leftEyeRotation");
            rightEyePosition = builder.GetControl<Vector3Control>("rightEyePosition");
            rightEyeRotation = builder.GetControl<QuaternionControl>("rightEyeRotation");
            centerEyePosition = builder.GetControl<Vector3Control>("centerEyePosition");
            centerEyeRotation = builder.GetControl<QuaternionControl>("centerEyeRotation");
        }
    }

<<<<<<< HEAD
    [InputTemplate(commonUsages = new[] { "LeftHand", "RightHand" })]
=======
    [StructLayout(LayoutKind.Explicit, Size = 100)]
    public struct DaydreamControllerState : IInputStateTypeInfo
    {
        [InputControl(layout = "Vector2")]
        [FieldOffset(0)]
        public Vector2 touchpad;
        [InputControl(layout = "Button")]
        [FieldOffset(8)]
        public bool volumeUp;
        [InputControl(layout = "Button")]
        [FieldOffset(12)]
        public bool recentered;
        [InputControl(layout = "Button")]
        [FieldOffset(16)]
        public bool volumeDown;
        [InputControl(layout = "Button")]
        [FieldOffset(20)]
        public bool recentering;
        [InputControl(layout = "Button")]
        [FieldOffset(24)]
        public bool app;
        [InputControl(layout = "Button")]
        [FieldOffset(28)]
        public bool home;
        [InputControl(layout = "Button")]
        [FieldOffset(32)]
        public bool touchpadClick;
        [InputControl(layout = "Button")]
        [FieldOffset(36)]
        public bool touchpadTouch;


        [InputControl(layout = "Integer")]
        [FieldOffset(40)]
        public int trackingState;

        [InputControl(layout = "Button")]
        [FieldOffset(44)]
        public bool isTracked;

        [InputControl(layout = "Vector3")]
        [FieldOffset(48)]
        public Vector3 devicePosition;

        [InputControl(layout = "Quaternion")]
        [FieldOffset(60)]
        public Quaternion deviceRotation;

        [InputControl(layout = "Vector3")]
        [FieldOffset(76)]
        public Vector3 deviceVelocity;

        [InputControl(layout = "Vector3")]
        [FieldOffset(88)]
        public Vector3 deviceAcceleration;

        public FourCC GetFormat()
        {
            return new FourCC('X', 'R', 'S', '0');
        }
    }

    [InputControlLayout(stateType = typeof(DaydreamControllerState), commonUsages = new[] { "LeftHand", "RightHand" })]
>>>>>>> c91ec4a0
    public class DaydreamController : XRController
    {
        public Vector2Control touchpad { get; private set; }
        public ButtonControl volumeUp { get; private set; }
        public ButtonControl recentered { get; private set; }
        public ButtonControl volumeDown { get; private set; }
        public ButtonControl recentering { get; private set; }
        public ButtonControl app { get; private set; }
        public ButtonControl home { get; private set; }
        public ButtonControl touchpadClick { get; private set; }
        public ButtonControl touchpadTouch { get; private set; }

        public IntegerControl trackingState { get; private set; }
        public ButtonControl isTracked { get; private set; }
        public Vector3Control devicePosition { get; private set; }
        public QuaternionControl deviceRotation { get; private set; }
        public Vector3Control deviceVelocity { get; private set; }
        public Vector3Control deviceAcceleration { get; private set; }

        protected override void FinishSetup(InputDeviceBuilder builder)
        {
            base.FinishSetup(builder);

<<<<<<< HEAD
            touchpad = setup.GetControl<Vector2Control>("touchpad");
            volumeUp = setup.GetControl<ButtonControl>("volumeUp");
            recentered = setup.GetControl<ButtonControl>("recentered");
            volumeDown = setup.GetControl<ButtonControl>("volumeDown");
            recentering = setup.GetControl<ButtonControl>("recentering");
            app = setup.GetControl<ButtonControl>("app");
            home = setup.GetControl<ButtonControl>("home");
            touchpadClick = setup.GetControl<ButtonControl>("touchpadClick");
            touchpadTouch = setup.GetControl<ButtonControl>("touchpadTouch");

            trackingState = setup.GetControl<IntegerControl>("trackingState");
            isTracked = setup.GetControl<ButtonControl>("isTracked");
            devicePosition = setup.GetControl<Vector3Control>("devicePosition");
            deviceRotation = setup.GetControl<QuaternionControl>("deviceRotation");
            deviceVelocity = setup.GetControl<Vector3Control>("deviceVelocity");
            deviceAcceleration = setup.GetControl<Vector3Control>("deviceAcceleration");
=======
            try
            {
                XRDeviceDescriptor deviceDescriptor = XRDeviceDescriptor.FromJson(description.capabilities);

                switch (deviceDescriptor.deviceRole)
                {
                    case EDeviceRole.LeftHanded:
                    {
                        InputSystem.SetUsage(this, CommonUsages.LeftHand);
                        leftHand = this;
                        break;
                    }
                    case EDeviceRole.RightHanded:
                    {
                        InputSystem.SetUsage(this, CommonUsages.RightHand);
                        rightHand = this;
                        break;
                    }
                    default:
                        break;
                }
            }
            catch (Exception)
            {}

            touchpad = builder.GetControl<Vector2Control>("touchpad");
            volumeUp = builder.GetControl<ButtonControl>("volumeUp");
            recentered = builder.GetControl<ButtonControl>("recentered");
            volumeDown = builder.GetControl<ButtonControl>("volumeDown");
            recentering = builder.GetControl<ButtonControl>("recentering");
            app = builder.GetControl<ButtonControl>("app");
            home = builder.GetControl<ButtonControl>("home");
            touchpadClick = builder.GetControl<ButtonControl>("touchpadClick");
            touchpadTouch = builder.GetControl<ButtonControl>("touchpadTouch");

            trackingState = builder.GetControl<IntegerControl>("trackingState");
            isTracked = builder.GetControl<ButtonControl>("isTracked");
            devicePosition = builder.GetControl<Vector3Control>("devicePosition");
            deviceRotation = builder.GetControl<QuaternionControl>("deviceRotation");
            deviceVelocity = builder.GetControl<Vector3Control>("deviceVelocity");
            deviceAcceleration = builder.GetControl<Vector3Control>("deviceAcceleration");
>>>>>>> c91ec4a0
        }
    }
}<|MERGE_RESOLUTION|>--- conflicted
+++ resolved
@@ -8,75 +8,7 @@
 
 namespace UnityEngine.Experimental.Input.Plugins.XR
 {
-<<<<<<< HEAD
-    [InputTemplate()]
-=======
-    internal static class DaydreamSupport
-    {
-        internal static string FilterLayout(XRDeviceDescriptor deviceDescriptor)
-        {
-            if (String.IsNullOrEmpty(deviceDescriptor.manufacturer))
-            {
-                if (deviceDescriptor.deviceName == "Daydream HMD" && deviceDescriptor.deviceRole == EDeviceRole.Generic)
-                {
-                    return "DaydreamHMD";
-                }
-                else if (deviceDescriptor.deviceName == "Daydream Controller" && (deviceDescriptor.deviceRole == EDeviceRole.LeftHanded || deviceDescriptor.deviceRole == EDeviceRole.RightHanded))
-                {
-                    return "DaydreamController";
-                }
-            }
-
-            return null;
-        }
-    }
-
-    [StructLayout(LayoutKind.Explicit, Size = 120)]
-    public struct DaydreamHMDState : IInputStateTypeInfo
-    {
-        [InputControl(layout = "Integer")]
-        [FieldOffset(0)]
-        public int trackingState;
-        [InputControl(layout = "Button")]
-        [FieldOffset(4)]
-        public bool isTracked;
-
-        [InputControl(layout = "Vector3")]
-        [FieldOffset(8)]
-        public Vector3 devicePosition;
-        [InputControl(layout = "Quaternion")]
-        [FieldOffset(20)]
-        public Quaternion deviceRotation;
-
-        [InputControl(layout = "Vector3")]
-        [FieldOffset(36)]
-        public Vector3 leftEyePosition;
-        [InputControl(layout = "Quaternion")]
-        [FieldOffset(48)]
-        public Quaternion leftEyeRotation;
-
-        [InputControl(layout = "Vector3")]
-        [FieldOffset(64)]
-        public Vector3 rightEyePosition;
-        [InputControl(layout = "Quaternion")]
-        [FieldOffset(76)]
-        public Quaternion rightEyeRotation;
-
-        [InputControl(layout = "Vector3")]
-        [FieldOffset(92)]
-        public Vector3 centerEyePosition;
-        [InputControl(layout = "Quaternion")]
-        [FieldOffset(104)]
-        public Quaternion centerEyeRotation;
-
-        public FourCC GetFormat()
-        {
-            return new FourCC('X', 'R', 'S', '0');
-        }
-    }
-
-    [InputControlLayout(stateType = typeof(DaydreamHMDState))]
->>>>>>> c91ec4a0
+    [InputControlLayout()]
     public class DaydreamHMD : XRHMD
     {
         public IntegerControl trackingState { get; private set; }
@@ -92,12 +24,7 @@
 
         protected override void FinishSetup(InputDeviceBuilder builder)
         {
-<<<<<<< HEAD
-            base.FinishSetup(setup);
-=======
             base.FinishSetup(builder);
-            active = this;
->>>>>>> c91ec4a0
 
             trackingState = builder.GetControl<IntegerControl>("trackingState");
             isTracked = builder.GetControl<ButtonControl>("isTracked");
@@ -112,73 +39,7 @@
         }
     }
 
-<<<<<<< HEAD
-    [InputTemplate(commonUsages = new[] { "LeftHand", "RightHand" })]
-=======
-    [StructLayout(LayoutKind.Explicit, Size = 100)]
-    public struct DaydreamControllerState : IInputStateTypeInfo
-    {
-        [InputControl(layout = "Vector2")]
-        [FieldOffset(0)]
-        public Vector2 touchpad;
-        [InputControl(layout = "Button")]
-        [FieldOffset(8)]
-        public bool volumeUp;
-        [InputControl(layout = "Button")]
-        [FieldOffset(12)]
-        public bool recentered;
-        [InputControl(layout = "Button")]
-        [FieldOffset(16)]
-        public bool volumeDown;
-        [InputControl(layout = "Button")]
-        [FieldOffset(20)]
-        public bool recentering;
-        [InputControl(layout = "Button")]
-        [FieldOffset(24)]
-        public bool app;
-        [InputControl(layout = "Button")]
-        [FieldOffset(28)]
-        public bool home;
-        [InputControl(layout = "Button")]
-        [FieldOffset(32)]
-        public bool touchpadClick;
-        [InputControl(layout = "Button")]
-        [FieldOffset(36)]
-        public bool touchpadTouch;
-
-
-        [InputControl(layout = "Integer")]
-        [FieldOffset(40)]
-        public int trackingState;
-
-        [InputControl(layout = "Button")]
-        [FieldOffset(44)]
-        public bool isTracked;
-
-        [InputControl(layout = "Vector3")]
-        [FieldOffset(48)]
-        public Vector3 devicePosition;
-
-        [InputControl(layout = "Quaternion")]
-        [FieldOffset(60)]
-        public Quaternion deviceRotation;
-
-        [InputControl(layout = "Vector3")]
-        [FieldOffset(76)]
-        public Vector3 deviceVelocity;
-
-        [InputControl(layout = "Vector3")]
-        [FieldOffset(88)]
-        public Vector3 deviceAcceleration;
-
-        public FourCC GetFormat()
-        {
-            return new FourCC('X', 'R', 'S', '0');
-        }
-    }
-
-    [InputControlLayout(stateType = typeof(DaydreamControllerState), commonUsages = new[] { "LeftHand", "RightHand" })]
->>>>>>> c91ec4a0
+    [InputControlLayout(commonUsages = new[] { "LeftHand", "RightHand" })]
     public class DaydreamController : XRController
     {
         public Vector2Control touchpad { get; private set; }
@@ -202,49 +63,6 @@
         {
             base.FinishSetup(builder);
 
-<<<<<<< HEAD
-            touchpad = setup.GetControl<Vector2Control>("touchpad");
-            volumeUp = setup.GetControl<ButtonControl>("volumeUp");
-            recentered = setup.GetControl<ButtonControl>("recentered");
-            volumeDown = setup.GetControl<ButtonControl>("volumeDown");
-            recentering = setup.GetControl<ButtonControl>("recentering");
-            app = setup.GetControl<ButtonControl>("app");
-            home = setup.GetControl<ButtonControl>("home");
-            touchpadClick = setup.GetControl<ButtonControl>("touchpadClick");
-            touchpadTouch = setup.GetControl<ButtonControl>("touchpadTouch");
-
-            trackingState = setup.GetControl<IntegerControl>("trackingState");
-            isTracked = setup.GetControl<ButtonControl>("isTracked");
-            devicePosition = setup.GetControl<Vector3Control>("devicePosition");
-            deviceRotation = setup.GetControl<QuaternionControl>("deviceRotation");
-            deviceVelocity = setup.GetControl<Vector3Control>("deviceVelocity");
-            deviceAcceleration = setup.GetControl<Vector3Control>("deviceAcceleration");
-=======
-            try
-            {
-                XRDeviceDescriptor deviceDescriptor = XRDeviceDescriptor.FromJson(description.capabilities);
-
-                switch (deviceDescriptor.deviceRole)
-                {
-                    case EDeviceRole.LeftHanded:
-                    {
-                        InputSystem.SetUsage(this, CommonUsages.LeftHand);
-                        leftHand = this;
-                        break;
-                    }
-                    case EDeviceRole.RightHanded:
-                    {
-                        InputSystem.SetUsage(this, CommonUsages.RightHand);
-                        rightHand = this;
-                        break;
-                    }
-                    default:
-                        break;
-                }
-            }
-            catch (Exception)
-            {}
-
             touchpad = builder.GetControl<Vector2Control>("touchpad");
             volumeUp = builder.GetControl<ButtonControl>("volumeUp");
             recentered = builder.GetControl<ButtonControl>("recentered");
@@ -261,7 +79,6 @@
             deviceRotation = builder.GetControl<QuaternionControl>("deviceRotation");
             deviceVelocity = builder.GetControl<Vector3Control>("deviceVelocity");
             deviceAcceleration = builder.GetControl<Vector3Control>("deviceAcceleration");
->>>>>>> c91ec4a0
         }
     }
 }