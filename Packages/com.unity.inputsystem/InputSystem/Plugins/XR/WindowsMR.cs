using UnityEngine.Experimental.Input.Controls;

namespace UnityEngine.Experimental.Input.Plugins.XR
{
    [InputControlLayout]
    public class WMRHMD : XRHMD
    {
        public IntegerControl trackingState { get; private set; }
        public ButtonControl isTracked { get; private set; }
        public Vector3Control devicePosition { get; private set; }
        public QuaternionControl deviceRotation { get; private set; }
        public Vector3Control leftEyePosition { get; private set; }
        public QuaternionControl leftEyeRotation { get; private set; }
        public Vector3Control rightEyePosition { get; private set; }
        public QuaternionControl rightEyeRotation { get; private set; }
        public Vector3Control centerEyePosition { get; private set; }
        public QuaternionControl centerEyeRotation { get; private set; }


        protected override void FinishSetup(InputDeviceBuilder builder)
        {
            base.FinishSetup(builder);

            trackingState = builder.GetControl<IntegerControl>("trackingState");
            isTracked = builder.GetControl<ButtonControl>("isTracked");
            devicePosition = builder.GetControl<Vector3Control>("devicePosition");
            deviceRotation = builder.GetControl<QuaternionControl>("deviceRotation");
            leftEyePosition = builder.GetControl<Vector3Control>("leftEyePosition");
            leftEyeRotation = builder.GetControl<QuaternionControl>("leftEyeRotation");
            rightEyePosition = builder.GetControl<Vector3Control>("rightEyePosition");
            rightEyeRotation = builder.GetControl<QuaternionControl>("rightEyeRotation");
            centerEyePosition = builder.GetControl<Vector3Control>("centerEyePosition");
            centerEyeRotation = builder.GetControl<QuaternionControl>("centerEyeRotation");
        }
    }

    [InputControlLayout(commonUsages = new[] { "LeftHand", "RightHand" })]
    public class WMRSpatialController : XRControllerWithRumble
    {
        public AxisControl combinedTrigger { get; private set; }
        public Vector2Control joystick { get; private set; }
        public AxisControl trigger { get; private set; }
        public Vector2Control touchpad { get; private set; }
        public AxisControl grip { get; private set; }
        public ButtonControl gripPressed { get; private set; }
        public ButtonControl menu { get; private set; }
<<<<<<< HEAD
        public ButtonControl joystickClicked { get; private set; }
        public ButtonControl triggerPressed { get; private set; }
=======
        public ButtonControl joystickClick { get; private set; }
        public ButtonControl triggerPressed { get; private set; }
        [InputControl(aliases = new[] { "touchpadClick" })]
>>>>>>> dd71b04a
        public ButtonControl touchpadClicked { get; private set; }
        public ButtonControl touchpadTouched { get; private set; }
        public IntegerControl trackingState { get; private set; }
        public ButtonControl isTracked { get; private set; }
        public Vector3Control devicePosition { get; private set; }
        public QuaternionControl deviceRotation { get; private set; }

        protected override void FinishSetup(InputDeviceBuilder builder)
        {
            base.FinishSetup(builder);

            combinedTrigger = builder.GetControl<AxisControl>("combinedTrigger");
            joystick = builder.GetControl<Vector2Control>("joystick");
            trigger = builder.GetControl<AxisControl>("trigger");
            touchpad = builder.GetControl<Vector2Control>("touchpad");
            grip = builder.GetControl<AxisControl>("grip");
            gripPressed = builder.GetControl<ButtonControl>("gripPressed");
            menu = builder.GetControl<ButtonControl>("menu");
            joystickClicked = builder.GetControl<ButtonControl>("joystickClicked");
            triggerPressed = builder.GetControl<ButtonControl>("triggerPressed");
            touchpadClicked = builder.GetControl<ButtonControl>("touchpadClicked");
            touchpadTouched = builder.GetControl<ButtonControl>("touchPadTouched");
            trackingState = builder.GetControl<IntegerControl>("trackingState");
            isTracked = builder.GetControl<ButtonControl>("isTracked");
            devicePosition = builder.GetControl<Vector3Control>("devicePosition");
            deviceRotation = builder.GetControl<QuaternionControl>("deviceRotation");
        }
    }
}<|MERGE_RESOLUTION|>--- conflicted
+++ resolved
@@ -44,16 +44,12 @@
         public AxisControl grip { get; private set; }
         public ButtonControl gripPressed { get; private set; }
         public ButtonControl menu { get; private set; }
-<<<<<<< HEAD
         public ButtonControl joystickClicked { get; private set; }
-        public ButtonControl triggerPressed { get; private set; }
-=======
-        public ButtonControl joystickClick { get; private set; }
-        public ButtonControl triggerPressed { get; private set; }
+        public ButtonControl triggerPressed { get; private set; }
         [InputControl(aliases = new[] { "touchpadClick" })]
->>>>>>> dd71b04a
         public ButtonControl touchpadClicked { get; private set; }
-        public ButtonControl touchpadTouched { get; private set; }
+        [InputControl(aliases = new[] { "touchpadTouch" })]
+        public ButtonControl touchPadTouched { get; private set; }
         public IntegerControl trackingState { get; private set; }
         public ButtonControl isTracked { get; private set; }
         public Vector3Control devicePosition { get; private set; }
