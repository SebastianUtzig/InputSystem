--- conflicted
+++ resolved
@@ -8,148 +8,7 @@
 
 namespace UnityEngine.Experimental.Input.Plugins.XR
 {
-<<<<<<< HEAD
-    [InputTemplate()]
-=======
-    internal static class GearVRSupport
-    {
-        internal static string FilterLayout(XRDeviceDescriptor deviceDescriptor)
-        {
-            if (deviceDescriptor.manufacturer == "__Samsung__" || deviceDescriptor.manufacturer == "Samsung")
-            {
-                if (deviceDescriptor.deviceName == "Oculus HMD" && deviceDescriptor.deviceRole == EDeviceRole.Generic)
-                {
-                    return "GearVRHMD";
-                }
-                else if (deviceDescriptor.deviceName.StartsWith("Oculus Tracked Remote") && (deviceDescriptor.deviceRole == EDeviceRole.LeftHanded || deviceDescriptor.deviceRole == EDeviceRole.RightHanded))
-                {
-                    return "GearVRTrackedController";
-                }
-            }
-
-            return null;
-        }
-    }
-
-    [StructLayout(LayoutKind.Explicit, Size = 320)]
-    public struct GearVRHMDState : IInputStateTypeInfo
-    {
-        [InputControl(layout = "Vector2")]
-        [FieldOffset(0)]
-        public Vector2 touchpad;
-
-        [InputControl(layout = "Integer")]
-        [FieldOffset(8)]
-        public int trackingState;
-
-        [InputControl(layout = "Button")]
-        [FieldOffset(12)]
-        public bool isTracked;
-
-        [InputControl(layout = "Vector3")]
-        [FieldOffset(16)]
-        public Vector3 devicePosition;
-
-        [InputControl(layout = "Quaternion")]
-        [FieldOffset(28)]
-        public Quaternion deviceRotation;
-
-        [InputControl(layout = "Vector3")]
-        [FieldOffset(44)]
-        public Vector3 deviceVelocity;
-
-        [InputControl(layout = "Vector3")]
-        [FieldOffset(56)]
-        public Vector3 deviceAngularVelocity;
-
-        [InputControl(layout = "Vector3")]
-        [FieldOffset(68)]
-        public Vector3 deviceAcceleration;
-
-        [InputControl(layout = "Vector3")]
-        [FieldOffset(80)]
-        public Vector3 deviceAngularAcceleration;
-
-        [InputControl(layout = "Vector3")]
-        [FieldOffset(92)]
-        public Vector3 leftEyePosition;
-
-        [InputControl(layout = "Quaternion")]
-        [FieldOffset(104)]
-        public Quaternion leftEyeRotation;
-
-        [InputControl(layout = "Vector3")]
-        [FieldOffset(120)]
-        public Vector3 leftEyeVelocity;
-
-        [InputControl(layout = "Vector3")]
-        [FieldOffset(132)]
-        public Vector3 leftEyeAngularVelocity;
-
-        [InputControl(layout = "Vector3")]
-        [FieldOffset(144)]
-        public Vector3 leftEyeAcceleration;
-
-        [InputControl(layout = "Vector3")]
-        [FieldOffset(156)]
-        public Vector3 leftEyeAngularAcceleration;
-
-        [InputControl(layout = "Vector3")]
-        [FieldOffset(168)]
-        public Vector3 rightEyePosition;
-
-        [InputControl(layout = "Quaternion")]
-        [FieldOffset(180)]
-        public Quaternion rightEyeRotation;
-
-        [InputControl(layout = "Vector3")]
-        [FieldOffset(196)]
-        public Vector3 rightEyeVelocity;
-
-        [InputControl(layout = "Vector3")]
-        [FieldOffset(208)]
-        public Vector3 rightEyeAngularVelocity;
-
-        [InputControl(layout = "Vector3")]
-        [FieldOffset(220)]
-        public Vector3 rightEyeAcceleration;
-
-        [InputControl(layout = "Vector3")]
-        [FieldOffset(232)]
-        public Vector3 rightEyeAngularAcceleration;
-
-        [InputControl(layout = "Vector3")]
-        [FieldOffset(244)]
-        public Vector3 centerEyePosition;
-
-        [InputControl(layout = "Quaternion")]
-        [FieldOffset(256)]
-        public Quaternion centerEyeRotation;
-
-        [InputControl(layout = "Vector3")]
-        [FieldOffset(272)]
-        public Vector3 centerEyeVelocity;
-
-        [InputControl(layout = "Vector3")]
-        [FieldOffset(284)]
-        public Vector3 centerEyeAngularVelocity;
-
-        [InputControl(layout = "Vector3")]
-        [FieldOffset(296)]
-        public Vector3 centerEyeAcceleration;
-
-        [InputControl(layout = "Vector3")]
-        [FieldOffset(308)]
-        public Vector3 centerEyeAngularAcceleration;
-
-        public FourCC GetFormat()
-        {
-            return new FourCC('X', 'R', 'S', '0');
-        }
-    }
-
-    [InputControlLayout(stateType = typeof(GearVRHMDState))]
->>>>>>> c91ec4a0
+    [InputControlLayout()]
     public class GearVRHMD : XRHMD
     {
         public Vector2Control touchpad { get; private set; }
@@ -182,12 +41,7 @@
 
         protected override void FinishSetup(InputDeviceBuilder builder)
         {
-<<<<<<< HEAD
-            base.FinishSetup(setup);
-=======
             base.FinishSetup(builder);
-            active = this;
->>>>>>> c91ec4a0
 
             touchpad = builder.GetControl<Vector2Control>("touchpad");
             trackingState = builder.GetControl<IntegerControl>("trackingState");
@@ -219,76 +73,7 @@
         }
     }
 
-<<<<<<< HEAD
-    [InputTemplate(commonUsages = new[] { "LeftHand", "RightHand" })]
-=======
-    [StructLayout(LayoutKind.Explicit, Size = 112)]
-    public struct GearVRTrackedControllerState : IInputStateTypeInfo
-    {
-        [InputControl(layout = "Analog")]
-        [FieldOffset(0)]
-        public float combinedTrigger;
-
-        [InputControl(layout = "Vector2")]
-        [FieldOffset(4)]
-        public Vector2 joystick;
-
-        [InputControl(layout = "Analog")]
-        [FieldOffset(12)]
-        public float trigger;
-
-        [InputControl(layout = "Button")]
-        [FieldOffset(16)]
-        public bool back;
-
-        [InputControl(layout = "Button")]
-        [FieldOffset(20)]
-        public bool touchpadClick;
-
-        [InputControl(layout = "Button")]
-        [FieldOffset(24)]
-        public bool touchpadTouch;
-
-        [InputControl(layout = "Integer")]
-        [FieldOffset(28)]
-        public int trackingState;
-
-        [InputControl(layout = "Button")]
-        [FieldOffset(32)]
-        public bool isTracked;
-
-        [InputControl(layout = "Vector3")]
-        [FieldOffset(36)]
-        public Vector3 devicePosition;
-
-        [InputControl(layout = "Quaternion")]
-        [FieldOffset(48)]
-        public Quaternion deviceRotation;
-
-        [InputControl(layout = "Vector3")]
-        [FieldOffset(64)]
-        public Vector3 deviceVelocity;
-
-        [InputControl(layout = "Vector3")]
-        [FieldOffset(76)]
-        public Vector3 deviceAngularVelocity;
-
-        [InputControl(layout = "Vector3")]
-        [FieldOffset(88)]
-        public Vector3 deviceAcceleration;
-
-        [InputControl(layout = "Vector3")]
-        [FieldOffset(100)]
-        public Vector3 deviceAngularAcceleration;
-
-        public FourCC GetFormat()
-        {
-            return new FourCC('X', 'R', 'S', '0');
-        }
-    }
-
-    [InputControlLayout(stateType = typeof(GearVRTrackedControllerState), commonUsages = new[] { "LeftHand", "RightHand" })]
->>>>>>> c91ec4a0
+    [InputControlLayout(commonUsages = new[] { "LeftHand", "RightHand" })]
     public class GearVRTrackedController : XRController
     {
         public AxisControl combinedTrigger { get; private set; }
@@ -310,48 +95,6 @@
         {
             base.FinishSetup(builder);
 
-<<<<<<< HEAD
-            combinedTrigger = setup.GetControl<AxisControl>("combinedTrigger");
-            joystick = setup.GetControl<Vector2Control>("joystick");
-            trigger = setup.GetControl<AxisControl>("trigger");
-            back = setup.GetControl<ButtonControl>("back");
-            touchpadClick = setup.GetControl<ButtonControl>("touchpadClick");
-            touchpadTouch = setup.GetControl<ButtonControl>("touchpadTouch");
-
-            trackingState = setup.GetControl<IntegerControl>("trackingState");
-            isTracked = setup.GetControl<ButtonControl>("isTracked");
-            devicePosition = setup.GetControl<Vector3Control>("devicePosition");
-            deviceRotation = setup.GetControl<QuaternionControl>("deviceRotation");
-            deviceVelocity = setup.GetControl<Vector3Control>("deviceVelocity");
-            deviceAngularVelocity = setup.GetControl<Vector3Control>("deviceAngularVelocity");
-            deviceAcceleration = setup.GetControl<Vector3Control>("deviceAcceleration");
-            deviceAngularAcceleration = setup.GetControl<Vector3Control>("deviceAngularAcceleration");
-=======
-            try
-            {
-                XRDeviceDescriptor deviceDescriptor = XRDeviceDescriptor.FromJson(description.capabilities);
-
-                switch (deviceDescriptor.deviceRole)
-                {
-                    case EDeviceRole.LeftHanded:
-                    {
-                        InputSystem.SetUsage(this, CommonUsages.LeftHand);
-                        leftHand = this;
-                        break;
-                    }
-                    case EDeviceRole.RightHanded:
-                    {
-                        InputSystem.SetUsage(this, CommonUsages.RightHand);
-                        rightHand = this;
-                        break;
-                    }
-                    default:
-                        break;
-                }
-            }
-            catch (Exception)
-            {}
-
             combinedTrigger = builder.GetControl<AxisControl>("combinedTrigger");
             joystick = builder.GetControl<Vector2Control>("joystick");
             trigger = builder.GetControl<AxisControl>("trigger");
@@ -367,7 +110,6 @@
             deviceAngularVelocity = builder.GetControl<Vector3Control>("deviceAngularVelocity");
             deviceAcceleration = builder.GetControl<Vector3Control>("deviceAcceleration");
             deviceAngularAcceleration = builder.GetControl<Vector3Control>("deviceAngularAcceleration");
->>>>>>> c91ec4a0
         }
     }
 }