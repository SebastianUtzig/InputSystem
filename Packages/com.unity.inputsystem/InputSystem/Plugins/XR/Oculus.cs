--- conflicted
+++ resolved
@@ -9,144 +9,7 @@
 
 namespace UnityEngine.Experimental.Input.Plugins.XR
 {
-<<<<<<< HEAD
-    [InputTemplate()]
-=======
-    internal static class OculusSupport
-    {
-        internal static string FilterLayout(XRDeviceDescriptor deviceDescriptor)
-        {
-            if (deviceDescriptor.manufacturer == "__Oculus__" || deviceDescriptor.manufacturer == "Oculus")
-            {
-                if ((deviceDescriptor.deviceName == "Oculus Rift" || String.IsNullOrEmpty(deviceDescriptor.deviceName)) && deviceDescriptor.deviceRole == EDeviceRole.Generic)
-                {
-                    return "OculusHMD";
-                }
-                else if (deviceDescriptor.deviceName.StartsWith("Oculus Touch Controller") && (deviceDescriptor.deviceRole == EDeviceRole.LeftHanded || deviceDescriptor.deviceRole == EDeviceRole.RightHanded))
-                {
-                    return "OculusTouchController";
-                }
-            }
-
-            return null;
-        }
-    }
-
-    [StructLayout(LayoutKind.Explicit, Size = 309)]
-    public struct OculusHMDState : IInputStateTypeInfo
-    {
-        [InputControl(layout = "Integer")]
-        [FieldOffset(0)]
-        public int trackingState;
-
-        [InputControl(layout = "Button")]
-        [FieldOffset(4)]
-        public bool isTracked;
-
-        [InputControl(layout = "Vector3")]
-        [FieldOffset(5)]
-        public Vector3 devicePosition;
-
-        [InputControl(layout = "Quaternion")]
-        [FieldOffset(17)]
-        public Quaternion deviceRotation;
-
-        [InputControl(layout = "Vector3")]
-        [FieldOffset(33)]
-        public Vector3 deviceVelocity;
-
-        [InputControl(layout = "Vector3")]
-        [FieldOffset(45)]
-        public Vector3 deviceAngularVelocity;
-
-        [InputControl(layout = "Vector3")]
-        [FieldOffset(57)]
-        public Vector3 deviceAcceleration;
-
-        [InputControl(layout = "Vector3")]
-        [FieldOffset(69)]
-        public Vector3 deviceAngularAcceleration;
-
-        [InputControl(layout = "Vector3")]
-        [FieldOffset(81)]
-        public Vector3 leftEyePosition;
-
-        [InputControl(layout = "Quaternion")]
-        [FieldOffset(93)]
-        public Quaternion leftEyeRotation;
-
-        [InputControl(layout = "Vector3")]
-        [FieldOffset(109)]
-        public Vector3 leftEyeVelocity;
-
-        [InputControl(layout = "Vector3")]
-        [FieldOffset(121)]
-        public Vector3 leftEyeAngularVelocity;
-
-        [InputControl(layout = "Vector3")]
-        [FieldOffset(133)]
-        public Vector3 leftEyeAcceleration;
-
-        [InputControl(layout = "Vector3")]
-        [FieldOffset(145)]
-        public Vector3 leftEyeAngularAcceleration;
-
-        [InputControl(layout = "Vector3")]
-        [FieldOffset(157)]
-        public Vector3 rightEyePosition;
-
-        [InputControl(layout = "Quaternion")]
-        [FieldOffset(169)]
-        public Quaternion rightEyeRotation;
-
-        [InputControl(layout = "Vector3")]
-        [FieldOffset(185)]
-        public Vector3 rightEyeVelocity;
-
-        [InputControl(layout = "Vector3")]
-        [FieldOffset(197)]
-        public Vector3 rightEyeAngularVelocity;
-
-        [InputControl(layout = "Vector3")]
-        [FieldOffset(209)]
-        public Vector3 rightEyeAcceleration;
-
-        [InputControl(layout = "Vector3")]
-        [FieldOffset(221)]
-        public Vector3 rightEyeAngularAcceleration;
-
-        [InputControl(layout = "Vector3")]
-        [FieldOffset(233)]
-        public Vector3 centerEyePosition;
-
-        [InputControl(layout = "Quaternion")]
-        [FieldOffset(245)]
-        public Quaternion centerEyeRotation;
-
-        [InputControl(layout = "Vector3")]
-        [FieldOffset(261)]
-        public Vector3 centerEyeVelocity;
-
-        [InputControl(layout = "Vector3")]
-        [FieldOffset(273)]
-        public Vector3 centerEyeAngularVelocity;
-
-        [InputControl(layout = "Vector3")]
-        [FieldOffset(285)]
-        public Vector3 centerEyeAcceleration;
-
-        [InputControl(layout = "Vector3")]
-        [FieldOffset(297)]
-        public Vector3 centerEyeAngularAcceleration;
-
-        public FourCC GetFormat()
-        {
-            return new FourCC('X', 'R', 'S', '0');
-        }
-    }
-
-    [InputControlLayout(stateType = typeof(OculusHMDState))]
->>>>>>> c91ec4a0
+    [InputControlLayout()]
     public class OculusHMD : XRHMD
     {
         public IntegerControl trackingState { get; private set; }
@@ -163,12 +26,7 @@
 
         protected override void FinishSetup(InputDeviceBuilder builder)
         {
-<<<<<<< HEAD
-            base.FinishSetup(setup);
-=======
             base.FinishSetup(builder);
-            active = this;
->>>>>>> c91ec4a0
 
             trackingState = builder.GetControl<IntegerControl>("trackingState");
             isTracked = builder.GetControl<ButtonControl>("isTracked");
@@ -183,93 +41,7 @@
         }
     }
 
-<<<<<<< HEAD
-    [InputTemplate(commonUsages = new[] { "LeftHand", "RightHand" })]
-=======
-    [StructLayout(LayoutKind.Explicit, Size = 118)]
-    public struct OculusTouchControllerState : IInputStateTypeInfo
-    {
-        [InputControl(layout = "Analog")]
-        [FieldOffset(0)]
-        public float combinedTrigger;
-        [InputControl(layout = "Vector2")]
-        [FieldOffset(4)]
-        public Vector2 joystick;
-
-        [InputControl(layout = "Analog")]
-        [FieldOffset(12)]
-        public float trigger;
-        [InputControl(layout = "Analog")]
-        [FieldOffset(16)]
-        public float grip;
-        [InputControl(layout = "Analog")]
-        [FieldOffset(20)]
-        public float indexNearTouch;
-        [InputControl(layout = "Analog")]
-        [FieldOffset(24)]
-        public float thumbNearTouch;
-
-        [InputControl(layout = "Button", aliases = new[] { "a", "x"})]
-        [FieldOffset(28)]
-        public bool primaryButton;
-        [InputControl(layout = "Button", aliases = new[] { "b", "y" })]
-        [FieldOffset(29)]
-        public bool secondaryButton;
-        [InputControl(layout = "Button")]
-        [FieldOffset(30)]
-        public bool start;
-        [InputControl(layout = "Button")]
-        [FieldOffset(31)]
-        public bool thumbstickClick;
-        [InputControl(layout = "Button", aliases = new[] { "aTouch", "xTouch" })]
-        [FieldOffset(32)]
-        public bool primaryTouch;
-        [InputControl(layout = "Button", aliases = new[] { "bTouch", "yTouch" })]
-        [FieldOffset(33)]
-        public bool secondaryTouch;
-        [InputControl(layout = "Button")]
-        [FieldOffset(34)]
-        public bool indexTouch;
-        [InputControl(layout = "Button")]
-        [FieldOffset(35)]
-        public bool thumbstickTouch;
-        [InputControl(layout = "Button")]
-        [FieldOffset(36)]
-        public bool thumbrestTouch;
-
-        [InputControl(layout = "Integer")]
-        [FieldOffset(37)]
-        public int trackingState;
-        [InputControl(layout = "Button")]
-        [FieldOffset(41)]
-        public bool isTracked;
-        [InputControl(layout = "Vector3")]
-        [FieldOffset(42)]
-        public Vector3 devicePosition;
-        [InputControl(layout = "Quaternion")]
-        [FieldOffset(54)]
-        public Quaternion deviceRotation;
-        [InputControl(layout = "Vector3")]
-        [FieldOffset(70)]
-        public Vector3 deviceVelocity;
-        [InputControl(layout = "Vector3")]
-        [FieldOffset(82)]
-        public Vector3 deviceAngularVelocity;
-        [InputControl(layout = "Vector3")]
-        [FieldOffset(94)]
-        public Vector3 deviceAcceleration;
-        [InputControl(layout = "Vector3")]
-        [FieldOffset(106)]
-        public Vector3 deviceAngularAcceleration;
-
-        public FourCC GetFormat()
-        {
-            return new FourCC('X', 'R', 'S', '0');
-        }
-    }
-
-    [InputControlLayout(stateType = typeof(OculusTouchControllerState), commonUsages = new[] { "LeftHand", "RightHand" })]
->>>>>>> c91ec4a0
+    [InputControlLayout(commonUsages = new[] { "LeftHand", "RightHand" })]
     public class OculusTouchController : XRControllerWithRumble
     {
         public AxisControl combinedTrigger { get; private set; }
@@ -303,62 +75,6 @@
         {
             base.FinishSetup(builder);
 
-<<<<<<< HEAD
-            combinedTrigger = setup.GetControl<AxisControl>("combinedTrigger");
-            joystick = setup.GetControl<Vector2Control>("joystick");
-            trigger = setup.GetControl<AxisControl>("trigger");
-            grip = setup.GetControl<AxisControl>("grip");
-            indexNearTouch = setup.GetControl<AxisControl>("indexNearTouch");
-            thumbNearTouch = setup.GetControl<AxisControl>("thumbNearTouch");
-
-            primaryButton = setup.GetControl<ButtonControl>("primaryButton");
-            secondaryButton = setup.GetControl<ButtonControl>("secondaryButton");
-            start = setup.GetControl<ButtonControl>("start");
-            thumbstickClick = setup.GetControl<ButtonControl>("thumbstickClick");
-            primaryTouch = setup.GetControl<ButtonControl>("primaryTouch");
-            secondaryTouch = setup.GetControl<ButtonControl>("secondaryTouch");
-            indexTouch = setup.GetControl<ButtonControl>("indexTouch");
-            thumbstickTouch = setup.GetControl<ButtonControl>("thumbstickTouch");
-            thumbrestTouch = setup.GetControl<ButtonControl>("thumbrestTouch");
-
-            trackingState = setup.GetControl<IntegerControl>("trackingState");
-            isTracked = setup.GetControl<ButtonControl>("isTracked");
-            devicePosition = setup.GetControl<Vector3Control>("devicePosition");
-            deviceRotation = setup.GetControl<QuaternionControl>("deviceRotation");
-            deviceVelocity = setup.GetControl<Vector3Control>("deviceVelocity");
-            deviceAngularVelocity = setup.GetControl<Vector3Control>("deviceAngularVelocity");
-            deviceAcceleration = setup.GetControl<Vector3Control>("deviceAcceleration");
-            deviceAngularAcceleration = setup.GetControl<Vector3Control>("deviceAngularAcceleration");
-        }
-    }
-
-    [InputTemplate()]
-=======
-            try
-            {
-                XRDeviceDescriptor deviceDescriptor = XRDeviceDescriptor.FromJson(description.capabilities);
-
-                switch (deviceDescriptor.deviceRole)
-                {
-                    case EDeviceRole.LeftHanded:
-                    {
-                        InputSystem.SetUsage(this, CommonUsages.LeftHand);
-                        leftHand = this;
-                        break;
-                    }
-                    case EDeviceRole.RightHanded:
-                    {
-                        InputSystem.SetUsage(this, CommonUsages.RightHand);
-                        rightHand = this;
-                        break;
-                    }
-                    default:
-                        break;
-                }
-            }
-            catch (Exception)
-            {}
-
             combinedTrigger = builder.GetControl<AxisControl>("combinedTrigger");
             joystick = builder.GetControl<Vector2Control>("joystick");
             trigger = builder.GetControl<AxisControl>("trigger");
@@ -387,30 +103,7 @@
         }
     }
 
-    [StructLayout(LayoutKind.Explicit, Size = 33)]
-    public struct OculusTrackingReferenceState : IInputStateTypeInfo
-    {
-        [InputControl(layout = "Integer")]
-        [FieldOffset(0)]
-        public int trackingState;
-        [InputControl(layout = "Button")]
-        [FieldOffset(4)]
-        public bool isTracked;
-        [InputControl(layout = "Vector3")]
-        [FieldOffset(5)]
-        public Vector3 devicePosition;
-        [InputControl(layout = "Quaternion")]
-        [FieldOffset(17)]
-        public Quaternion deviceRotation;
-
-        public FourCC GetFormat()
-        {
-            return new FourCC('X', 'R', 'S', '0');
-        }
-    }
-
-    [InputControlLayout(stateType = typeof(OculusTouchControllerState))]
->>>>>>> c91ec4a0
+    [InputControlLayout()]
     public class OculusTrackingReference : InputDevice
     {
         public IntegerControl trackingState { get; private set; }
