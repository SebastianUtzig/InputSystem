<<<<<<< HEAD
#if ENABLE_VR
=======
#if ENABLE_VR || PACKAGE_DOCS_GENERATION
>>>>>>> 7114cee0
namespace UnityEngine.InputSystem.XR.Haptics
{
    public struct BufferedRumble
    {
        public HapticCapabilities capabilities { get; private set; }
        InputDevice device { get; set; }

        public BufferedRumble(InputDevice device)
        {
            if (device == null)
                throw new System.ArgumentNullException(nameof(device));

            this.device = device;

            var command = GetHapticCapabilitiesCommand.Create();
            device.ExecuteCommand(ref command);
            capabilities = command.capabilities;
        }

        public void EnqueueRumble(byte[] samples)
        {
            var command = SendBufferedHapticCommand.Create(samples);
            device.ExecuteCommand(ref command);
        }
    }
}
#endif // ENABLE_VR<|MERGE_RESOLUTION|>--- conflicted
+++ resolved
@@ -1,8 +1,4 @@
-<<<<<<< HEAD
-#if ENABLE_VR
-=======
 #if ENABLE_VR || PACKAGE_DOCS_GENERATION
->>>>>>> 7114cee0
 namespace UnityEngine.InputSystem.XR.Haptics
 {
     public struct BufferedRumble
