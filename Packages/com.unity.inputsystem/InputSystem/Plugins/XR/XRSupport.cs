--- conflicted
+++ resolved
@@ -80,91 +80,6 @@
             InputSystem.RegisterControlLayout<XRHMD>();
             InputSystem.RegisterControlLayout<XRController>();
 
-<<<<<<< HEAD
-            InputSystem.RegisterControlLayout<WMRHMD>(deviceDescription: new InputDeviceDescription
-            {
-                product = "Windows Mixed Reality HMD",
-                manufacturer = "Microsoft",
-                interfaceName = XRUtilities.kXRInterface
-            });
-            InputSystem.RegisterControlLayout<WMRSpatialController>(deviceDescription: new InputDeviceDescription
-            {
-                product = "Spatial Controller",
-                manufacturer = "Microsoft",
-                interfaceName = XRUtilities.kXRInterface
-            });
-
-            InputSystem.RegisterControlLayout<OculusHMD>(deviceDescription: new InputDeviceDescription
-            {
-                product = "Oculus Rift",
-                manufacturer = "Oculus",
-                interfaceName = XRUtilities.kXRInterface
-            });
-            InputSystem.RegisterControlLayout<OculusTouchController>(deviceDescription: new InputDeviceDescription
-            {
-                product = "^(Oculus Touch Controller)",
-                manufacturer = "Oculus",
-                interfaceName = XRUtilities.kXRInterface
-            });
-            InputSystem.RegisterControlLayout<OculusTrackingReference>(deviceDescription: new InputDeviceDescription
-            {
-                product = "^(Tracking Reference)",
-                manufacturer = "Oculus",
-                interfaceName = XRUtilities.kXRInterface
-            });
-
-
-            InputSystem.RegisterControlLayout<GearVRHMD>(deviceDescription: new InputDeviceDescription
-            {
-                product = "Oculus HMD",
-                manufacturer = "Samsung",
-                interfaceName = XRUtilities.kXRInterface
-            });
-            InputSystem.RegisterControlLayout<GearVRTrackedController>(deviceDescription: new InputDeviceDescription
-            {
-                product = "^(Oculus Tracked Remote)",
-                manufacturer = "Samsung",
-                interfaceName = XRUtilities.kXRInterface
-            });
-
-            InputSystem.RegisterControlLayout<DaydreamHMD>(deviceDescription: new InputDeviceDescription
-            {
-                product = "Daydream HMD",
-                interfaceName = XRUtilities.kXRInterface
-            });
-            InputSystem.RegisterControlLayout<DaydreamController>(deviceDescription: new InputDeviceDescription
-            {
-                product = "Daydream Controller",
-                interfaceName = XRUtilities.kXRInterface
-            });
-
-            InputSystem.RegisterControlLayout<ViveHMD>(deviceDescription: new InputDeviceDescription
-            {
-                product = "Vive MV.",
-                manufacturer = "HTC",
-                interfaceName = XRUtilities.kXRInterface
-            });
-            InputSystem.RegisterControlLayout<ViveWand>(deviceDescription: new InputDeviceDescription
-            {
-                product = @"^(OpenVR Controller\(Vive Controller)",
-                manufacturer = "HTC",
-                interfaceName = XRUtilities.kXRInterface
-            });
-            InputSystem.RegisterControlLayout<ViveLighthouse>(deviceDescription: new InputDeviceDescription
-            {
-                product = @"^(HTC V2-XD/XE)",
-                manufacturer = "HTC",
-                interfaceName = XRUtilities.kXRInterface
-            });
-
-            InputSystem.RegisterControlLayout<KnucklesController>(deviceDescription: new InputDeviceDescription
-            {
-                product = @"^(OpenVR Controller\(Knuckles)",
-                manufacturer = "Valve",
-                interfaceName = XRUtilities.kXRInterface
-            });
-
-=======
             InputSystem.RegisterControlLayout<WMRHMD>(
                 matches: new InputDeviceMatcher()
                 .WithInterface(XRUtilities.kXRInterface)
@@ -186,7 +101,12 @@
                 .WithInterface(XRUtilities.kXRInterface)
                 .WithManufacturer("Oculus")
                 .WithProduct("^(Oculus Touch Controller)"));
-
+            InputSystem.RegisterControlLayout<OculusTrackingReference>(
+                matches: new InputDeviceMatcher()
+                .WithInterface(XRUtilities.kXRInterface)
+                .WithManufacturer("Oculus")
+                .WithProduct("^(Tracking Reference)"));
+
             InputSystem.RegisterControlLayout<GearVRHMD>(
                 matches: new InputDeviceMatcher()
                 .WithInterface(XRUtilities.kXRInterface)
@@ -217,13 +137,17 @@
                 .WithInterface(XRUtilities.kXRInterface)
                 .WithManufacturer("HTC")
                 .WithProduct(@"^(OpenVR Controller\(Vive Controller)"));
-
+            InputSystem.RegisterControlLayout<ViveLighthouse>(
+                matches: new InputDeviceMatcher()
+                .WithInterface(XRUtilities.kXRInterface)
+                .WithManufacturer("HTC")
+                .WithProduct(@"^(HTC V2-XD/XE)"));
+
             InputSystem.RegisterControlLayout<KnucklesController>(
                 matches: new InputDeviceMatcher()
                 .WithInterface(XRUtilities.kXRInterface)
                 .WithManufacturer("Valve")
                 .WithProduct(@"^(OpenVR Controller\(Knuckles)"));
->>>>>>> be9a1067
 
             InputSystem.onFindControlLayoutForDevice += XRLayoutBuilder.OnFindControlLayoutForDevice;
         }
