--- conflicted
+++ resolved
@@ -105,14 +105,9 @@
             InputSystem.RegisterLayout<WMRHMD>(
                 matches: new InputDeviceMatcher()
                     .WithInterface(XRUtilities.kXRInterfaceMatchAnyVersion)
-<<<<<<< HEAD
                     .WithProduct("(Windows Mixed Reality HMD)|(Acer AH100)")
                     .WithManufacturer("(Microsoft)|(WindowsMR)"));
-            InputSystem.RegisterControlLayout<WMRSpatialController>(
-=======
-                    .WithProduct("Windows Mixed Reality HMD"));
             InputSystem.RegisterLayout<WMRSpatialController>(
->>>>>>> fb009289
                 matches: new InputDeviceMatcher()
                     .WithInterface(XRUtilities.kXRInterfaceMatchAnyVersion)
                     .WithProduct(@"(^(Spatial Controller))|(^(OpenVR Controller\(WindowsMR))")
