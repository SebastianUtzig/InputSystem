--- conflicted
+++ resolved
@@ -78,76 +78,58 @@
     {
         public static void Initialize()
         {
-<<<<<<< HEAD
-            InputSystem.RegisterTemplate<XRHMD>();
-            InputSystem.RegisterTemplate<XRController>();
+            InputSystem.RegisterControlLayout<XRHMD>();
+            InputSystem.RegisterControlLayout<XRController>();
 
-            InputSystem.RegisterTemplate<WMRHMD>(deviceDescription: new InputDeviceDescription
+            InputSystem.RegisterControlLayout<WMRHMD>(deviceDescription: new InputDeviceDescription
             {
                 product = "Windows Mixed Reality HMD",
                 manufacturer = "Microsoft",
                 interfaceName = XRUtilities.kXRInterface
             });
-            InputSystem.RegisterTemplate<WMRSpatialController>(deviceDescription: new InputDeviceDescription
+            InputSystem.RegisterControlLayout<WMRSpatialController>(deviceDescription: new InputDeviceDescription
             {
                 product = "Spatial Controller",
                 manufacturer = "Microsoft",
                 interfaceName = XRUtilities.kXRInterface
             });
 
-            InputSystem.RegisterTemplate<OculusHMD>(deviceDescription: new InputDeviceDescription
+            InputSystem.RegisterControlLayout<OculusHMD>(deviceDescription: new InputDeviceDescription
             {
                 product = "Oculus Rift",
                 manufacturer = "Oculus",
                 interfaceName = XRUtilities.kXRInterface
             });
-            InputSystem.RegisterTemplate<OculusTouchController>(deviceDescription: new InputDeviceDescription
+            InputSystem.RegisterControlLayout<OculusTouchController>(deviceDescription: new InputDeviceDescription
             {
                 product = "^(Oculus Touch Controller)",
                 manufacturer = "Oculus",
                 interfaceName = XRUtilities.kXRInterface
             });
 
-            InputSystem.RegisterTemplate<GearVRHMD>(deviceDescription: new InputDeviceDescription
+            InputSystem.RegisterControlLayout<GearVRHMD>(deviceDescription: new InputDeviceDescription
             {
                 product = "Oculus HMD",
                 manufacturer = "Samsung",
                 interfaceName = XRUtilities.kXRInterface
             });
-            InputSystem.RegisterTemplate<GearVRTrackedController>(deviceDescription: new InputDeviceDescription
+            InputSystem.RegisterControlLayout<GearVRTrackedController>(deviceDescription: new InputDeviceDescription
             {
                 product = "^(Oculus Tracked Remote)",
                 manufacturer = "Samsung",
                 interfaceName = XRUtilities.kXRInterface
             });
 
-            InputSystem.RegisterTemplate<DaydreamHMD>(deviceDescription: new InputDeviceDescription
+            InputSystem.RegisterControlLayout<DaydreamHMD>(deviceDescription: new InputDeviceDescription
             {
                 product = "Daydream HMD",
                 interfaceName = XRUtilities.kXRInterface
             });
-            InputSystem.RegisterTemplate<DaydreamController>(deviceDescription: new InputDeviceDescription
+            InputSystem.RegisterControlLayout<DaydreamController>(deviceDescription: new InputDeviceDescription
             {
                 product = "Daydream Controller",
                 interfaceName = XRUtilities.kXRInterface
             });
-=======
-            XRLayoutBuilder.RegisterLayoutFilter(WMRSupport.FilterLayout);
-            InputSystem.RegisterControlLayout<WMRHMD>();
-            InputSystem.RegisterControlLayout<WMRSpatialController>();
-
-            XRLayoutBuilder.RegisterLayoutFilter(OculusSupport.FilterLayout);
-            InputSystem.RegisterControlLayout<OculusHMD>();
-            InputSystem.RegisterControlLayout<OculusTouchController>();
-
-            XRLayoutBuilder.RegisterLayoutFilter(GearVRSupport.FilterLayout);
-            InputSystem.RegisterControlLayout<GearVRHMD>();
-            InputSystem.RegisterControlLayout<GearVRTrackedController>();
-
-            XRLayoutBuilder.RegisterLayoutFilter(DaydreamSupport.FilterLayout);
-            InputSystem.RegisterControlLayout<DaydreamHMD>();
-            InputSystem.RegisterControlLayout<DaydreamController>();
->>>>>>> c91ec4a0
 
             InputSystem.onFindControlLayoutForDevice += XRLayoutBuilder.OnFindControlLayoutForDevice;
         }
