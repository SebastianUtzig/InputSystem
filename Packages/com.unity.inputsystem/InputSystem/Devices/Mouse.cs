using System;
using System.Runtime.InteropServices;
using UnityEngine.Experimental.Input.Controls;
using UnityEngine.Experimental.Input.Layouts;
using UnityEngine.Experimental.Input.LowLevel;
using UnityEngine.Experimental.Input.Utilities;

namespace UnityEngine.Experimental.Input.LowLevel
{
    /// <summary>
    /// Combine a single pointer with buttons and a scroll wheel.
    /// </summary>
    // IMPORTANT: State layout must match with MouseInputState in native.
    [StructLayout(LayoutKind.Explicit, Size = 28)]
    public struct MouseState : IInputStateTypeInfo
    {
        public static FourCC kFormat
        {
            get { return new FourCC('M', 'O', 'U', 'S'); }
        }

        [InputControl(usage = "Point")]
        [FieldOffset(0)]
        public Vector2 position;

        [InputControl(usage = "Secondary2DMotion")]
        [FieldOffset(8)]
        public Vector2 delta;

        ////REVIEW: have half-axis buttons on the scroll axes? (up, down, left, right)
        [InputControl]
        [InputControl(name = "scroll/x", aliases = new[] { "horizontal" }, usage = "ScrollHorizontal", displayName = "Scroll Left/Right")]
        [InputControl(name = "scroll/y", aliases = new[] { "vertical" }, usage = "ScrollVertical", displayName = "Scroll Up/Down", shortDisplayName = "Wheel")]
        [FieldOffset(16)]
        public Vector2 scroll;

        [InputControl(name = "leftButton", layout = "Button", bit = (int)MouseButton.Left, alias = "button", usages = new[] { "PrimaryAction", "PrimaryTrigger" }, displayName = "Left Button", shortDisplayName = "LMB")]
        [InputControl(name = "rightButton", layout = "Button", bit = (int)MouseButton.Right, usages = new[] { "SecondaryAction", "SecondaryTrigger" }, displayName = "Right Button", shortDisplayName = "RMB")]
        [InputControl(name = "middleButton", layout = "Button", bit = (int)MouseButton.Middle, displayName = "Middle Button", shortDisplayName = "MMB")]
        [FieldOffset(24)]
        // "Park" all the controls that are common to pointers but aren't use for mice such that they get
        // appended to the end of device state where they will always have default values.
<<<<<<< HEAD
        [InputControl(name = "pressure", layout = "Axis", usage = "Pressure", offset = InputStateBlock.kAutomaticOffset)]
        [InputControl(name = "twist", layout = "Axis", usage = "Twist", offset = InputStateBlock.kAutomaticOffset)]
        [InputControl(name = "radius", layout = "Vector2", usage = "Radius", offset = InputStateBlock.kAutomaticOffset)]
        [InputControl(name = "tilt", layout = "Vector2", usage = "Tilt", offset = InputStateBlock.kAutomaticOffset)]
=======
        ////FIXME: InputDeviceBuilder will get fooled and set up an incorrect state layout if we don't force this to VEC2; InputControlLayout will
        ////       "infer" USHT as the format which will then end up with a layout where two 4 byte float controls are "packed" into a 16bit sized parent;
        ////       in other words, setting VEC2 here manually should *not* be necessary
        [InputControl(name = "pressure", layout = "Axis", usage = "Pressure", offset = InputStateBlock.kAutomaticOffset, format = "FLT", sizeInBits = 32)]
        [InputControl(name = "twist", layout = "Axis", usage = "Twist", offset = InputStateBlock.kAutomaticOffset, format = "FLT", sizeInBits = 32)]
        [InputControl(name = "radius", layout = "Vector2", usage = "Radius", offset = InputStateBlock.kAutomaticOffset, format = "VEC2", sizeInBits = 64)]
        [InputControl(name = "tilt", layout = "Vector2", usage = "Tilt", offset = InputStateBlock.kAutomaticOffset, format = "VEC2", sizeInBits = 64)]
>>>>>>> e8ac9f18
        [InputControl(name = "pointerId", layout = "Digital", format = "BIT", sizeInBits = 1, offset = InputStateBlock.kAutomaticOffset)] // Will stay at 0.
        [InputControl(name = "phase", layout = "PointerPhase", format = "BIT", sizeInBits = 4, offset = InputStateBlock.kAutomaticOffset)] ////REVIEW: should this make use of None and Moved?
        public ushort buttons;

        [InputControl(layout = "Digital")]
        [FieldOffset(26)]
        public ushort displayIndex;

        ////REVIEW: move this and the same methods in other states to extension methods?
        public MouseState WithButton(MouseButton button, bool state = true)
        {
            var bit = 1 << (int)button;
            if (state)
                buttons |= (ushort)bit;
            else
                buttons &= (ushort)~bit;
            return this;
        }

        public FourCC GetFormat()
        {
            return kFormat;
        }
    }

    public enum MouseButton
    {
        Left,
        Right,
        Middle,
        Forward,
        Back
    }
}

namespace UnityEngine.Experimental.Input
{
    /// <summary>
    /// A mouse input device.
    /// </summary>
    /// <remarks>
    /// Adds a scroll wheel and a typical 3-button setup with a left, middle, and right
    /// button.
    ///
    /// To control cursor display and behavior, use <see cref="UnityEngine.Cursor"/>.
    /// </remarks>
    [InputControlLayout(stateType = typeof(MouseState))]
    public class Mouse : Pointer, IInputStateCallbackReceiver
    {
        /// <summary>
        /// The horizontal and vertical scroll wheels.
        /// </summary>
        public Vector2Control scroll { get; private set; }

        /// <summary>
        /// The left mouse button.
        /// </summary>
        public ButtonControl leftButton { get; private set; }

        /// <summary>
        /// The middle mouse button.
        /// </summary>
        public ButtonControl middleButton { get; private set; }

        /// <summary>
        /// The right mouse button.
        /// </summary>
        public ButtonControl rightButton { get; private set; }

        ////REVIEW: how should we handle this being called from EditorWindow's? (where the editor window space processor will turn coordinates automatically into editor window space)
        /// <summary>
        /// Move the operating system's mouse cursor.
        /// </summary>
        /// <param name="position">New position in player window space.</param>
        /// <remarks>
        /// The <see cref="Pointer.position"/> property will not update immediately but rather will update in the
        /// next input update.
        /// </remarks>
        public void WarpCursorPosition(Vector2 position)
        {
            var command = WarpMousePositionCommand.Create(position);
            ExecuteCommand(ref command);
        }

        protected override void FinishSetup(InputDeviceBuilder builder)
        {
            scroll = builder.GetControl<Vector2Control>(this, "scroll");
            leftButton = builder.GetControl<ButtonControl>(this, "leftButton");
            middleButton = builder.GetControl<ButtonControl>(this, "middleButton");
            rightButton = builder.GetControl<ButtonControl>(this, "rightButton");
            base.FinishSetup(builder);
        }

        unsafe bool IInputStateCallbackReceiver.OnCarryStateForward(void* statePtr)
        {
            var deltaXChanged = ResetDelta(statePtr, delta.x);
            var deltaYChanged = ResetDelta(statePtr, delta.y);
            var scrollXChanged = ResetDelta(statePtr, scroll.x);
            var scrollYChanged = ResetDelta(statePtr, scroll.y);
            return deltaXChanged || deltaYChanged || scrollXChanged || scrollYChanged;
        }

        unsafe void IInputStateCallbackReceiver.OnBeforeWriteNewState(void* oldStatePtr, void* newStatePtr)
        {
            AccumulateDelta(oldStatePtr, newStatePtr, delta.x);
            AccumulateDelta(oldStatePtr, newStatePtr, delta.y);
            AccumulateDelta(oldStatePtr, newStatePtr, scroll.x);
            AccumulateDelta(oldStatePtr, newStatePtr, scroll.y);
        }
    }

    //can we have a structure for doing those different simulation parts in a controlled fashion?

    /// <summary>
    /// Simulate mouse input from touch or gamepad input.
    /// </summary>
    public class MouseSimulation
    {
        /// <summary>
        /// Whether to translate touch input into mouse input.
        /// </summary>
        public bool useTouchInput
        {
            get { throw new NotImplementedException(); }
            set { throw new NotImplementedException(); }
        }

        /// <summary>
        /// Whether to translate gamepad and joystick input into mouse input.
        /// </summary>
        public bool useControllerInput
        {
            get { throw new NotImplementedException(); }
            set { throw new NotImplementedException(); }
        }

        public static MouseSimulation instance
        {
            get { throw new NotImplementedException(); }
        }

        public void Enable()
        {
            throw new NotImplementedException();
        }

        public void Disable()
        {
            throw new NotImplementedException();
        }

        private Mouse m_Mouse;
    }
}<|MERGE_RESOLUTION|>--- conflicted
+++ resolved
@@ -40,12 +40,6 @@
         [FieldOffset(24)]
         // "Park" all the controls that are common to pointers but aren't use for mice such that they get
         // appended to the end of device state where they will always have default values.
-<<<<<<< HEAD
-        [InputControl(name = "pressure", layout = "Axis", usage = "Pressure", offset = InputStateBlock.kAutomaticOffset)]
-        [InputControl(name = "twist", layout = "Axis", usage = "Twist", offset = InputStateBlock.kAutomaticOffset)]
-        [InputControl(name = "radius", layout = "Vector2", usage = "Radius", offset = InputStateBlock.kAutomaticOffset)]
-        [InputControl(name = "tilt", layout = "Vector2", usage = "Tilt", offset = InputStateBlock.kAutomaticOffset)]
-=======
         ////FIXME: InputDeviceBuilder will get fooled and set up an incorrect state layout if we don't force this to VEC2; InputControlLayout will
         ////       "infer" USHT as the format which will then end up with a layout where two 4 byte float controls are "packed" into a 16bit sized parent;
         ////       in other words, setting VEC2 here manually should *not* be necessary
@@ -53,7 +47,6 @@
         [InputControl(name = "twist", layout = "Axis", usage = "Twist", offset = InputStateBlock.kAutomaticOffset, format = "FLT", sizeInBits = 32)]
         [InputControl(name = "radius", layout = "Vector2", usage = "Radius", offset = InputStateBlock.kAutomaticOffset, format = "VEC2", sizeInBits = 64)]
         [InputControl(name = "tilt", layout = "Vector2", usage = "Tilt", offset = InputStateBlock.kAutomaticOffset, format = "VEC2", sizeInBits = 64)]
->>>>>>> e8ac9f18
         [InputControl(name = "pointerId", layout = "Digital", format = "BIT", sizeInBits = 1, offset = InputStateBlock.kAutomaticOffset)] // Will stay at 0.
         [InputControl(name = "phase", layout = "PointerPhase", format = "BIT", sizeInBits = 4, offset = InputStateBlock.kAutomaticOffset)] ////REVIEW: should this make use of None and Moved?
         public ushort buttons;
