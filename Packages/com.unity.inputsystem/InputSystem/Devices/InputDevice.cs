--- conflicted
+++ resolved
@@ -428,7 +428,6 @@
         internal void SetUsage(InternedString usage)
         {
             // Make last entry in m_UsagesForEachControl be our device usage string.
-<<<<<<< HEAD
             SetUsage(m_UsageToControl.LengthSafe(), usage);
         }
 
@@ -487,12 +486,6 @@
 
             m_UsagesForEachControl[usageIndex] = usage;
             m_UsagesReadOnly = new ReadOnlyArray<InternedString>(m_UsagesForEachControl, numControlUsages, commonUsageCount);
-=======
-            var numControlUsages = m_UsageToControl?.Length ?? 0;
-            Array.Resize(ref m_UsagesForEachControl, numControlUsages + 1);
-            m_UsagesForEachControl[numControlUsages] = usage;
-            m_UsagesReadOnly = new ReadOnlyArray<InternedString>(m_UsagesForEachControl, numControlUsages, 1);
->>>>>>> 103e7a6c
 
             // Update controls to all point to new usage array.
             UpdateUsageArraysOnControls();
