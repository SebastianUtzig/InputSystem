using System.Runtime.InteropServices;
using UnityEngine.Experimental.Input.Controls;
using UnityEngine.Experimental.Input.Layouts;
using UnityEngine.Experimental.Input.LowLevel;
using UnityEngine.Experimental.Input.Utilities;

<<<<<<< HEAD
=======
////REVIEW: is the sensitivity stuff actually good to put directly on a device or should it be confined to actions?

>>>>>>> e8ac9f18
////TODO: add capabilities indicating whether pressure and tilt is supported

////REVIEW: should we put lock state directly on Pointer?

////REVIEW: should pointer IDs be required to be globally unique across pointing devices?

////FIXME: pointer deltas in EditorWindows need to be Y *down*

////REVIEW: kill EditorWindowSpace processor and add GetPositionInEditorWindowSpace() and GetDeltaInEditorWindowSpace()?
////        (if we do this, every touch control has to get this, too)

namespace UnityEngine.Experimental.Input.LowLevel
{
    /// <summary>
    /// Default state structure for pointer devices.
    /// </summary>
    [StructLayout(LayoutKind.Sequential)]
    public struct PointerState : IInputStateTypeInfo
    {
        public static FourCC kFormat
        {
            get { return new FourCC('P', 'T', 'R'); }
        }

        [InputControl(layout = "Digital")]
        public uint pointerId;

        /// <summary>
        /// Position of the pointer in screen space.
        /// </summary>
#if UNITY_EDITOR
        [InputControl(layout = "Vector2", usage = "Point", processors = "AutoWindowSpace", displayName = "Position")]
#else
        [InputControl(layout = "Vector2", usage = "Point", displayName = "Position")]
#endif
        public Vector2 position;

        ////REVIEW: if we have Secondary2DMotion on this, seems like this should be normalized
        [InputControl(layout = "Vector2", usage = "Secondary2DMotion", processors = "Sensitivity")]
        public Vector2 delta;

        [InputControl(layout = "Analog", usage = "Pressure")]
        public float pressure;

        [InputControl(layout = "Axis", usage = "Twist")]
        public float twist;

        [InputControl(layout = "Vector2", usage = "Tilt")]
        public Vector2 tilt;

        [InputControl(layout = "Vector2", usage = "Radius")]
        public Vector2 radius;

        [InputControl(name = "phase", layout = "PointerPhase", format = "BIT", sizeInBits = 4)]
        ////TODO: give this control a better name
        [InputControl(name = "button", layout = "Button", format = "BIT", bit = 4, usages = new[] { "PrimaryAction", "PrimaryTrigger" })]
        public ushort flags;

        [InputControl(layout = "Digital")]
        public ushort displayIndex;

        public FourCC GetFormat()
        {
            return kFormat;
        }
    }
}

namespace UnityEngine.Experimental.Input
{
    ////REVIEW: does it really make sense to have this at the pointer level?
    public enum PointerPhase
    {
        /// <summary>
        /// No activity has been registered on the pointer yet.
        /// </summary>
        None,

        Began,
        Moved,
        Ended,
        Cancelled,
        Stationary,
    }

    /// <summary>
    /// Base class for pointer-style devices moving on a 2D screen.
    /// </summary>
    /// <remarks>
    /// Note that a pointer may have "multi-point" ability as is the case with multi-touch where
    /// multiple touches represent multiple concurrent "pointers". However, for any pointer device
    /// with multiple pointers, only one pointer is considered "primary" and drives the pointer
    /// controls present on the base class.
    /// </remarks>
    [InputControlLayout(stateType = typeof(PointerState))]
    public class Pointer : InputDevice, IInputStateCallbackReceiver
    {
        ////REVIEW: shouldn't this be done for every touch position, too?
        /// <summary>
        /// The current pointer coordinates in window space.
        /// </summary>
        /// <remarks>
        /// Within player code, the coordinates are in the coordinate space of the <see cref="UnityEngine.Display">
        /// Display</see> space that is current according to <see cref="displayIndex"/>. When running with a
        /// single display, that means the coordinates will always be in window space of the first display.
        ///
        /// Within editor code, the coordinates are in the coordinate space of the current <see cref="UnityEditor.EditorWindow"/>.
        /// This means that if you query <see cref="Mouse.position"/> in <see cref="UnityEditor.EditorWindow.OnGUI"/>, for example,
        /// the returned 2D vector will be in the coordinate space of your local GUI (same as
        /// <see cref="UnityEngine.Event.mousePosition"/>).
        /// </remarks>
        public Vector2Control position { get; private set; }

        public Vector2Control delta { get; private set; }

        public Vector2Control tilt { get; private set; }
        public Vector2Control radius { get; private set; }

        /// <summary>
        /// Normalized pressure with which the pointer is currently pressed while in contact with the pointer surface.
        /// </summary>
        /// <remarks>
        /// This is only meaningful for pointing devices that support pressure. Mice do not, pens usually do, and touch
        /// usually does on mobile platforms.
        ///
        /// Note that it is possible for the value to go above 1 even though it is considered normalized. The reason is
        /// that calibration on the system can put the maximum pressure point below the physically supported maximum value.
        /// </remarks>
        public AxisControl pressure { get; private set; }

        /// <summary>
        /// Rotation of the pointer around its own axis. 0 means the pointer is facing away from the user (12 'o clock position)
        /// and ~1 means the pointer has been rotated clockwise almost one full rotation.
        /// </summary>
        /// <remarks>
        /// Twist is generally only supported by pens and even among pens, twist support is rare. An example product that
        /// supports twist is the Wacom Art Pen.
        ///
        /// The axis of rotation is the vector facing away from the pointer surface when the pointer is facing straight up
        /// (i.e. the surface normal of the pointer surface). When the pointer is tilted, the rotation axis is tilted along
        /// with it.
        /// </remarks>
        public AxisControl twist { get; private set; }

        public IntegerControl pointerId { get; private set; }
        ////TODO: find a way which gives values as PointerPhase instead of as int
        public PointerPhaseControl phase { get; private set; }
        public IntegerControl displayIndex { get; private set; }////TODO: kill this

        ////TODO: give this a better name; primaryButton?
        public ButtonControl button { get; private set; }

        protected override void FinishSetup(InputDeviceBuilder builder)
        {
            position = builder.GetControl<Vector2Control>(this, "position");
            delta = builder.GetControl<Vector2Control>(this, "delta");
            tilt = builder.GetControl<Vector2Control>(this, "tilt");
            radius = builder.GetControl<Vector2Control>(this, "radius");
            pressure = builder.GetControl<AxisControl>(this, "pressure");
            twist = builder.GetControl<AxisControl>(this, "twist");
            pointerId = builder.GetControl<IntegerControl>(this, "pointerId");
            phase = builder.GetControl<PointerPhaseControl>(this, "phase");
            displayIndex = builder.GetControl<IntegerControl>(this, "displayIndex");
            button = builder.GetControl<ButtonControl>(this, "button");

            base.FinishSetup(builder);
        }

        protected unsafe bool ResetDelta(void* statePtr, InputControl<float> control)
        {
            ////FIXME: this should compare to default *state* (not value) and write default *state* (not value)
            var value = control.ReadValueFromState(statePtr);
            if (Mathf.Approximately(0f, value))
                return false;
            control.WriteValueIntoState(0f, statePtr);
            return true;
        }

        protected unsafe void AccumulateDelta(void* oldStatePtr, void* newStatePtr, InputControl<float> control)
        {
            ////FIXME: if there's processors on the delta, this is junk
            var oldDelta = control.ReadValueFromState(oldStatePtr);
            var newDelta = control.ReadValueFromState(newStatePtr);
            control.WriteValueIntoState(oldDelta + newDelta, newStatePtr);
        }

        unsafe bool IInputStateCallbackReceiver.OnCarryStateForward(void* statePtr)
        {
            var deltaXChanged = ResetDelta(statePtr, delta.x);
            var deltaYChanged = ResetDelta(statePtr, delta.y);
            return deltaXChanged || deltaYChanged;
        }

        unsafe void IInputStateCallbackReceiver.OnBeforeWriteNewState(void* oldStatePtr, void* newStatePtr)
        {
            AccumulateDelta(oldStatePtr, newStatePtr, delta.x);
            AccumulateDelta(oldStatePtr, newStatePtr, delta.y);
        }

        unsafe bool IInputStateCallbackReceiver.OnReceiveStateWithDifferentFormat(void* statePtr, FourCC stateFormat, uint stateSize, ref uint offsetToStoreAt)
        {
            return false;
        }
    }
}<|MERGE_RESOLUTION|>--- conflicted
+++ resolved
@@ -4,11 +4,8 @@
 using UnityEngine.Experimental.Input.LowLevel;
 using UnityEngine.Experimental.Input.Utilities;
 
-<<<<<<< HEAD
-=======
 ////REVIEW: is the sensitivity stuff actually good to put directly on a device or should it be confined to actions?
 
->>>>>>> e8ac9f18
 ////TODO: add capabilities indicating whether pressure and tilt is supported
 
 ////REVIEW: should we put lock state directly on Pointer?
