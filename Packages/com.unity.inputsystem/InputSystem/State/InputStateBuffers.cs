using System;
using UnityEngine.Experimental.Input.Utilities;
using Unity.Collections;
using Unity.Collections.LowLevel.Unsafe;

////REVIEW: Can we change this into a setup where the buffering depth isn't fixed to 2 but rather
////        can be set on a per device basis?

namespace UnityEngine.Experimental.Input.LowLevel
{
    // The raw memory blocks which are indexed by InputStateBlocks.
    //
    // Internally, we perform only a single combined unmanaged allocation for all state
    // buffers needed by the system. Externally, we expose them as if they are each separate
    // buffers.
#if UNITY_EDITOR
    [Serializable]
#endif
    internal struct InputStateBuffers
    {
        // State buffers are set up in a double buffering scheme where the "back buffer"
        // represents the previous state of devices and the "front buffer" represents
        // the current state.
        //
        // Edit mode and play mode each get their own double buffering. Updates to them
        // are tied to focus and only one mode will actually receive state events while the
        // other mode is dormant. In the player, we only get play mode buffers, of course.
        //
        // For edit mode, we only need a single set of front and back buffers.
        //
        // For play mode, things are complicated by the fact that we can have several
        // update slices (dynamic, fixed, before-render) in a single frame. Each such
        // update type has its own point in time it considers the "previous" point in time.
        // So, in the worst case where multiple update types are enabled concurrently,
        // we have to keep multiple separate buffers for play mode.
        //
        // If, however, only a single update type is enabled (e.g. either fixed or dynamic),
        // we operate the same way as edit mode with only one front and one back buffer.
        //
        // Buffer swapping happens differently than it does for graphics as we have to
        // carry forward the current state of a device. In a scheme where you simply swap
        // the meaning of front and back buffer every frame, every swap brings back the
        // state from two frames ago. In graphics, this isn't a problem as you are expected
        // to either clear or render over the entire frame. For us, it'd be okay as well
        // if we could guarantee that every device gets a state event every frame -- which,
        // however, we can't guarantee.
        //
        // We solve this by making buffer swapping *per device* rather than global. Only
        // when a device actually receives a state event will we swap the front and back
        // buffer for it. This means that what is the "current" buffer to one device may
        // be the "previous" buffer to another. This avoids having to do any copying of
        // state between the buffers.
        //
        // In play mode, when we do have multiple types of updates enabled at the same time,
        // some additional rules apply.
        //
        // Before render updates never get their own state buffers. If enabled, they will
        // process into the state buffers of the fixed and/or dynamic updates (depending
        // on whether only one or both are enabled).
        //
        // Fixed and dynamic each get their own buffers. We specifically want to *NOT*
        // optimize for this case as doing input processing from game scripts in both
        // updates is a bad setup -- a game should decide where it wants to process input
        // and then disable the update type that it does not need. This will put the
        // game in a simple double buffering configuration.


        ////TODO: need to clear the current buffers when switching between edit and play mode
        ////      (i.e. if you click an editor window while in play mode, the play mode
        ////      device states will all go back to default)
        ////      actually, if we really reset on mode change, can't we just keep a single set buffers?


        public uint sizePerBuffer;
        public uint totalSize;

        /// <summary>
        /// Buffer that has state for each device initialized with default values.
        /// </summary>
        public IntPtr defaultStateBuffer;

        /// <summary>
        /// Buffer that contains bitflags for noisy and non-noisy controls, to identify significant device changes.
        /// </summary>
<<<<<<< HEAD
        public IntPtr noiseFilterBuffer;
=======
        public IntPtr noiseBitmaskBuffer;
>>>>>>> f97f12c9

        // Secretly we perform only a single allocation.
        // This allocation also contains the device-to-state mappings.
#if UNITY_EDITOR
        [SerializeField]
#endif
        private IntPtr m_AllBuffers;

        // Contains information about a double buffer setup.
        [Serializable]
        internal unsafe struct DoubleBuffers
        {
            ////REVIEW: store timestamps along with each device-to-buffer mapping?
            // An array of pointers that maps devices to their respective
            // front and back buffer. Mapping is [deviceIndex*2] is front
            // buffer and [deviceIndex*2+1] is back buffer. Each device
            // has its buffers swapped individually with SwapDeviceBuffers().
            public void** deviceToBufferMapping;

            public bool valid
            {
                get { return deviceToBufferMapping != null; }
            }

            public void SetFrontBuffer(int deviceIndex, IntPtr ptr)
            {
                deviceToBufferMapping[deviceIndex * 2] = (void**)ptr;
            }

            public void SetBackBuffer(int deviceIndex, IntPtr ptr)
            {
                deviceToBufferMapping[deviceIndex * 2 + 1] = (void**)ptr;
            }

            public IntPtr GetFrontBuffer(int deviceIndex)
            {
                return new IntPtr(deviceToBufferMapping[deviceIndex * 2]);
            }

            public IntPtr GetBackBuffer(int deviceIndex)
            {
                return new IntPtr(deviceToBufferMapping[deviceIndex * 2 + 1]);
            }

            public void SwapBuffers(int deviceIndex)
            {
                // Ignore if the double buffer set has not been initialized.
                // Means the respective update type is disabled.
                if (!valid)
                    return;

                var front = GetFrontBuffer(deviceIndex);
                var back = GetBackBuffer(deviceIndex);

                SetFrontBuffer(deviceIndex, back);
                SetBackBuffer(deviceIndex, front);
            }
        }

        internal DoubleBuffers m_DynamicUpdateBuffers;
        internal DoubleBuffers m_FixedUpdateBuffers;

#if UNITY_EDITOR
        internal DoubleBuffers m_EditorUpdateBuffers;
#endif

        public DoubleBuffers GetDoubleBuffersFor(InputUpdateType updateType)
        {
            switch (updateType)
            {
                case InputUpdateType.Dynamic:
                    return m_DynamicUpdateBuffers;
                case InputUpdateType.Fixed:
                    return m_FixedUpdateBuffers;
                case InputUpdateType.BeforeRender:
                    if (m_DynamicUpdateBuffers.valid)
                        return m_DynamicUpdateBuffers;
                    else
                        return m_FixedUpdateBuffers;
#if UNITY_EDITOR
                case InputUpdateType.Editor:
                    return m_EditorUpdateBuffers;
#endif
            }

            throw new Exception("Unrecognized InputUpdateType: " + updateType);
        }

        internal static IntPtr s_DefaultStateBuffer;
<<<<<<< HEAD
        internal static IntPtr s_NoiseFilterBuffer;
=======
        internal static IntPtr s_NoiseBitmaskBuffer;
>>>>>>> f97f12c9
        internal static DoubleBuffers s_CurrentBuffers;

        public static IntPtr GetFrontBufferForDevice(int deviceIndex)
        {
            return s_CurrentBuffers.GetFrontBuffer(deviceIndex);
        }

        public static IntPtr GetBackBufferForDevice(int deviceIndex)
        {
            return s_CurrentBuffers.GetBackBuffer(deviceIndex);
        }

        // Switch the current set of buffers used by the system.
        public static void SwitchTo(InputStateBuffers buffers, InputUpdateType update)
        {
            s_CurrentBuffers = buffers.GetDoubleBuffersFor(update);
        }

        // Allocates all buffers to serve the given updates and comes up with a spot
        // for the state block of each device. Returns the new state blocks for the
        // devices (it will *NOT* install them on the devices).
        public unsafe uint[] AllocateAll(InputUpdateType updateMask, InputDevice[] devices)
        {
            uint[] newDeviceOffsets = null;
            sizePerBuffer = ComputeSizeOfSingleBufferAndOffsetForEachDevice(devices, ref newDeviceOffsets);
            if (sizePerBuffer == 0)
                return null;
            sizePerBuffer = NumberHelpers.AlignToMultiple(sizePerBuffer, 4);

            var isDynamicUpdateEnabled = (updateMask & InputUpdateType.Dynamic) == InputUpdateType.Dynamic;
            var isFixedUpdateEnabled = (updateMask & InputUpdateType.Fixed) == InputUpdateType.Fixed;

            // Determine how much memory we need.
            var deviceCount = devices.Length;
            var mappingTableSizePerBuffer = (uint)(deviceCount * sizeof(void*) * 2);

            if (isDynamicUpdateEnabled)
            {
                totalSize += sizePerBuffer * 2;
                totalSize += mappingTableSizePerBuffer;
            }
            if (isFixedUpdateEnabled)
            {
                totalSize += sizePerBuffer * 2;
                totalSize += mappingTableSizePerBuffer;
            }
            // Before render doesn't have its own buffers.

#if UNITY_EDITOR
            totalSize += sizePerBuffer * 2;
            totalSize += mappingTableSizePerBuffer;
#endif

            // Plus 2 more buffers (1 for defaults state, and one for noise filters)
            totalSize += sizePerBuffer * 2;

            // Allocate.
            m_AllBuffers = (IntPtr)UnsafeUtility.Malloc(totalSize, 4, Allocator.Persistent);
            UnsafeUtility.MemClear(m_AllBuffers.ToPointer(), totalSize);

            // Set up device to buffer mappings.
            var ptr = m_AllBuffers;
            if (isDynamicUpdateEnabled)
            {
                m_DynamicUpdateBuffers =
                    SetUpDeviceToBufferMappings(devices, ref ptr, sizePerBuffer, mappingTableSizePerBuffer);
            }
            if (isFixedUpdateEnabled)
            {
                m_FixedUpdateBuffers =
                    SetUpDeviceToBufferMappings(devices, ref ptr, sizePerBuffer, mappingTableSizePerBuffer);
            }

#if UNITY_EDITOR
            m_EditorUpdateBuffers =
                SetUpDeviceToBufferMappings(devices, ref ptr, sizePerBuffer, mappingTableSizePerBuffer);
#endif

            // Default state and noise filter buffers go last
            defaultStateBuffer = ptr;
<<<<<<< HEAD
            noiseFilterBuffer = new IntPtr(ptr.ToInt64() + sizePerBuffer);
=======
            noiseBitmaskBuffer = new IntPtr(ptr.ToInt64() + sizePerBuffer);
>>>>>>> f97f12c9

            return newDeviceOffsets;
        }

        private unsafe DoubleBuffers SetUpDeviceToBufferMappings(InputDevice[] devices, ref IntPtr bufferPtr, uint sizePerBuffer, uint mappingTableSizePerBuffer)
        {
            var front = bufferPtr;
            var back = new IntPtr(bufferPtr.ToInt64() + sizePerBuffer);
            var mappings = (void**)new IntPtr(bufferPtr.ToInt64() + sizePerBuffer * 2).ToPointer();  // Put mapping table at end.
            bufferPtr = new IntPtr(bufferPtr.ToInt64() + sizePerBuffer * 2 + mappingTableSizePerBuffer);

            var buffers = new DoubleBuffers {deviceToBufferMapping = mappings};

            for (var i = 0; i < devices.Length; ++i)
            {
                var deviceIndex = devices[i].m_DeviceIndex;

                buffers.SetFrontBuffer(deviceIndex, front);
                buffers.SetBackBuffer(deviceIndex, back);
            }

            return buffers;
        }

        public unsafe void FreeAll()
        {
            if (m_AllBuffers != IntPtr.Zero)
            {
                UnsafeUtility.Free(m_AllBuffers.ToPointer(), Allocator.Persistent);
                m_AllBuffers = IntPtr.Zero;
            }

            m_DynamicUpdateBuffers = new DoubleBuffers();
            m_FixedUpdateBuffers = new DoubleBuffers();

#if UNITY_EDITOR
            m_EditorUpdateBuffers = new DoubleBuffers();
#endif

            s_CurrentBuffers = new DoubleBuffers();

            if (s_DefaultStateBuffer == defaultStateBuffer)
                s_DefaultStateBuffer = IntPtr.Zero;

            defaultStateBuffer = IntPtr.Zero;

<<<<<<< HEAD
            if (s_NoiseFilterBuffer == noiseFilterBuffer)
                s_NoiseFilterBuffer = IntPtr.Zero;

            noiseFilterBuffer = IntPtr.Zero;
=======
            if (s_NoiseBitmaskBuffer == noiseBitmaskBuffer)
                s_NoiseBitmaskBuffer = IntPtr.Zero;

            noiseBitmaskBuffer = IntPtr.Zero;
>>>>>>> f97f12c9

            totalSize = 0;
            sizePerBuffer = 0;
        }

        // Migrate state data for all devices from a previous set of buffers to the current set of buffers.
        // Copies all state from their old locations to their new locations and bakes the new offsets into
        // the control hierarchies of the given devices.
        // NOTE: oldDeviceIndices is only required if devices have been removed; otherwise it can be null.
        public void MigrateAll(InputDevice[] devices, uint[] newStateBlockOffsets, InputStateBuffers oldBuffers, int[] oldDeviceIndices)
        {
            // If we have old data, perform migration.
            // Note that the enabled update types don't need to match between the old set of buffers
            // and the new set of buffers.
            if (oldBuffers.totalSize > 0)
            {
                MigrateDoubleBuffer(m_DynamicUpdateBuffers, devices, newStateBlockOffsets, oldBuffers.m_DynamicUpdateBuffers,
                    oldDeviceIndices);
                MigrateDoubleBuffer(m_FixedUpdateBuffers, devices, newStateBlockOffsets, oldBuffers.m_FixedUpdateBuffers,
                    oldDeviceIndices);

#if UNITY_EDITOR
                MigrateDoubleBuffer(m_EditorUpdateBuffers, devices, newStateBlockOffsets, oldBuffers.m_EditorUpdateBuffers,
                    oldDeviceIndices);
#endif

                MigrateSingleBuffer(defaultStateBuffer, devices, newStateBlockOffsets, oldBuffers.defaultStateBuffer);
<<<<<<< HEAD
                MigrateSingleBuffer(noiseFilterBuffer, devices, newStateBlockOffsets, oldBuffers.noiseFilterBuffer);
=======
                MigrateSingleBuffer(noiseBitmaskBuffer, devices, newStateBlockOffsets, oldBuffers.noiseBitmaskBuffer);
>>>>>>> f97f12c9
            }

            // Assign state blocks.
            for (var i = 0; i < devices.Length; ++i)
            {
                var newOffset = newStateBlockOffsets[i];
                var device = devices[i];
                var oldOffset = device.m_StateBlock.byteOffset;

                if (oldOffset == InputStateBlock.kInvalidOffset)
                {
                    device.m_StateBlock.byteOffset = 0;
                    if (newOffset != 0)
                        device.BakeOffsetIntoStateBlockRecursive(newOffset);
                }
                else
                {
                    var delta = newOffset - oldOffset;
                    if (delta != 0)
                        device.BakeOffsetIntoStateBlockRecursive(delta);
                }
            }
        }

        private unsafe void MigrateDoubleBuffer(DoubleBuffers newBuffer, InputDevice[] devices, uint[] newStateBlockOffsets, DoubleBuffers oldBuffer, int[] oldDeviceIndices)
        {
            // Nothing to migrate if we no longer keep a buffer of the corresponding type.
            if (!newBuffer.valid)
                return;

            // We do the same if we don't had a corresponding buffer before.
            if (!oldBuffer.valid)
                return;

            ////TOOD: if we assume linear layouts of devices in 'devices' and assume that new devices are only added
            ////      at the end and only single devices can be removed, we can copy state buffers much more efficiently
            ////      in bulk rather than device-by-device

            // Migrate every device that has allocated state blocks.
            var newDeviceCount = devices.Length;
            var oldDeviceCount = oldDeviceIndices != null ? oldDeviceIndices.Length : newDeviceCount;
            for (var i = 0; i < newDeviceCount && i < oldDeviceCount; ++i)
            {
                var device = devices[i];
                Debug.Assert(device.m_DeviceIndex == i);

                // Skip device if it's a newly added device.
                if (device.m_StateBlock.byteOffset == InputStateBlock.kInvalidOffset)
                    continue;

                ////FIXME: this is not protecting against devices that have changed their formats between domain reloads

                var oldDeviceIndex = oldDeviceIndices != null ? oldDeviceIndices[i] : i;
                var newDeviceIndex = i;
                var numBytes = device.m_StateBlock.alignedSizeInBytes;

                var oldFrontPtr = (byte*)oldBuffer.GetFrontBuffer(oldDeviceIndex).ToPointer() + (int)device.m_StateBlock.byteOffset;
                var oldBackPtr = (byte*)oldBuffer.GetBackBuffer(oldDeviceIndex).ToPointer() + (int)device.m_StateBlock.byteOffset;

                var newFrontPtr = (byte*)newBuffer.GetFrontBuffer(newDeviceIndex).ToPointer() + (int)newStateBlockOffsets[i];
                var newBackPtr = (byte*)newBuffer.GetBackBuffer(newDeviceIndex).ToPointer() + (int)newStateBlockOffsets[i];

                // Copy state.
                UnsafeUtility.MemCpy(newFrontPtr, oldFrontPtr, numBytes);
                UnsafeUtility.MemCpy(newBackPtr, oldBackPtr, numBytes);
            }
        }

        private unsafe void MigrateSingleBuffer(IntPtr newBuffer, InputDevice[] devices, uint[] newStateBlockOffsets, IntPtr oldBuffer)
        {
            // Migrate every device that has allocated state blocks.
            var newDeviceCount = devices.Length;
            for (var i = 0; i < newDeviceCount; ++i)
            {
                var device = devices[i];
                Debug.Assert(device.m_DeviceIndex == i);

                // Skip device if it's a newly added device.
                if (device.m_StateBlock.byteOffset == InputStateBlock.kInvalidOffset)
                    continue;

                ////FIXME: this is not protecting against devices that have changed their formats between domain reloads

                var numBytes = device.m_StateBlock.alignedSizeInBytes;
                var oldStatePtr = (byte*)oldBuffer.ToPointer() + (int)device.m_StateBlock.byteOffset;
                var newStatePtr = (byte*)newBuffer.ToPointer() + (int)newStateBlockOffsets[i];

                UnsafeUtility.MemCpy(newStatePtr, oldStatePtr, numBytes);
            }
        }

        // Compute the total size of we need for a single state buffer to encompass
        // all devices we have and also linearly assign offsets to all the devices
        // within such a buffer.
        private static uint ComputeSizeOfSingleBufferAndOffsetForEachDevice(InputDevice[] devices, ref uint[] offsets)
        {
            if (devices == null)
                return 0;

            var deviceCount = devices.Length;
            var result = new uint[deviceCount];
            var currentOffset = 0u;
            var sizeInBytes = 0u;

            for (var i = 0; i < devices.Length; ++i)
            {
                var size = devices[i].m_StateBlock.alignedSizeInBytes;
                size = NumberHelpers.AlignToMultiple(size, 4);
                ////REVIEW: what should we do about this case? silently accept it and just give the device the current offset?
                if (size == 0)
                    throw new Exception(string.Format("Device '{0}' has a zero-size state buffer", devices[i]));
                sizeInBytes += size;
                result[i] = currentOffset;
                currentOffset += (uint)size;
            }

            offsets = result;
            return sizeInBytes;
        }
    }
}<|MERGE_RESOLUTION|>--- conflicted
+++ resolved
@@ -82,11 +82,7 @@
         /// <summary>
         /// Buffer that contains bitflags for noisy and non-noisy controls, to identify significant device changes.
         /// </summary>
-<<<<<<< HEAD
-        public IntPtr noiseFilterBuffer;
-=======
         public IntPtr noiseBitmaskBuffer;
->>>>>>> f97f12c9
 
         // Secretly we perform only a single allocation.
         // This allocation also contains the device-to-state mappings.
@@ -176,11 +172,7 @@
         }
 
         internal static IntPtr s_DefaultStateBuffer;
-<<<<<<< HEAD
-        internal static IntPtr s_NoiseFilterBuffer;
-=======
         internal static IntPtr s_NoiseBitmaskBuffer;
->>>>>>> f97f12c9
         internal static DoubleBuffers s_CurrentBuffers;
 
         public static IntPtr GetFrontBufferForDevice(int deviceIndex)
@@ -261,11 +253,7 @@
 
             // Default state and noise filter buffers go last
             defaultStateBuffer = ptr;
-<<<<<<< HEAD
-            noiseFilterBuffer = new IntPtr(ptr.ToInt64() + sizePerBuffer);
-=======
             noiseBitmaskBuffer = new IntPtr(ptr.ToInt64() + sizePerBuffer);
->>>>>>> f97f12c9
 
             return newDeviceOffsets;
         }
@@ -312,17 +300,10 @@
 
             defaultStateBuffer = IntPtr.Zero;
 
-<<<<<<< HEAD
-            if (s_NoiseFilterBuffer == noiseFilterBuffer)
-                s_NoiseFilterBuffer = IntPtr.Zero;
-
-            noiseFilterBuffer = IntPtr.Zero;
-=======
             if (s_NoiseBitmaskBuffer == noiseBitmaskBuffer)
                 s_NoiseBitmaskBuffer = IntPtr.Zero;
 
             noiseBitmaskBuffer = IntPtr.Zero;
->>>>>>> f97f12c9
 
             totalSize = 0;
             sizePerBuffer = 0;
@@ -350,11 +331,7 @@
 #endif
 
                 MigrateSingleBuffer(defaultStateBuffer, devices, newStateBlockOffsets, oldBuffers.defaultStateBuffer);
-<<<<<<< HEAD
-                MigrateSingleBuffer(noiseFilterBuffer, devices, newStateBlockOffsets, oldBuffers.noiseFilterBuffer);
-=======
                 MigrateSingleBuffer(noiseBitmaskBuffer, devices, newStateBlockOffsets, oldBuffers.noiseBitmaskBuffer);
->>>>>>> f97f12c9
             }
 
             // Assign state blocks.
