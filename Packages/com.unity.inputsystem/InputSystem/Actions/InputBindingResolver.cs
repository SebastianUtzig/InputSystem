--- conflicted
+++ resolved
@@ -231,11 +231,6 @@
                             numInteractions = totalInteractionCount - firstInteractionIndex;
                     }
 
-<<<<<<< HEAD
-                    ////TODO: allow specifying parameters for composite on its path (same way as parameters work for interactions)
-                    ////      (Example: "Axis(min=-1,max=1)" creates an axis that goes from -1..1 instead of the default 0..1)
-=======
->>>>>>> e8ac9f18
                     // If it's the start of a composite chain, create the composite.
                     if (unresolvedBinding.isComposite)
                     {
