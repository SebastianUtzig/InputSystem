#if UNITY_EDITOR
using System;
using UnityEditor;
using UnityEditor.IMGUI.Controls;
<<<<<<< HEAD
=======
using UnityEngine.Experimental.Input.Editor.InputControlPicker;
>>>>>>> b92fc269
using UnityEngine.Experimental.Input.Editor.Lists;

namespace UnityEngine.Experimental.Input.Editor
{
    class InputBindingPropertiesView
    {
        static class Styles
        {
            public static GUIStyle foldoutBackgroundStyle = new GUIStyle("Label");
            public static GUIStyle foldoutStyle = new GUIStyle("foldout");

            static string ResourcesPath
            {
                get
                {
                    var path = "Packages/com.unity.inputsystem/InputSystem/Editor/InputActionAsset/Resources/";
                    if (EditorGUIUtility.isProSkin)
                        return path + "pro/";
                    return path + "personal/";
                }
            }

            static Styles()
            {
                var darkGreyBackgroundWithBorderTexture = AssetDatabase.LoadAssetAtPath<Texture2D>(ResourcesPath + "foldoutBackground.png");
                foldoutBackgroundStyle.normal.background = darkGreyBackgroundWithBorderTexture;
                foldoutBackgroundStyle.border = new RectOffset(3, 3, 3, 3);
                foldoutBackgroundStyle.margin = new RectOffset(1, 1, 3, 3);
            }
        }

        SerializedProperty m_InteractionsProperty;
        InteractionsReorderableReorderableList m_InteractionsReorderableReorderableList;

        ProcessorsReorderableReorderableList m_ProcessorsReorderableReorderableListView;
        SerializedProperty m_ProcessorsProperty;

        SerializedProperty m_BindingProperty;
        Action m_ReloadTree;
        ////REVIEW: when we start with a blank tree view state, we should initialize the control picker to select the control currently
        ////        selected by the path property
        TreeViewState m_ControlPickerTreeViewState;
        bool m_GeneralFoldout = true;
        bool m_InteractionsFoldout = true;
        bool m_ProcessorsFoldout = true;

        static GUIContent s_ProcessorsContent = EditorGUIUtility.TrTextContent("Processors");
        static GUIContent s_InteractionsContent = EditorGUIUtility.TrTextContent("Interactions");
        static GUIContent s_GeneralContent = EditorGUIUtility.TrTextContent("General");
        static GUIContent s_BindingGUI = EditorGUIUtility.TrTextContent("Binding");

        bool m_ManualPathEditMode;

        public InputBindingPropertiesView(SerializedProperty bindingProperty, Action reloadTree, TreeViewState controlPickerTreeViewState)
        {
            m_ControlPickerTreeViewState = controlPickerTreeViewState;
            m_BindingProperty = bindingProperty;
            m_ReloadTree = reloadTree;
            m_InteractionsProperty = bindingProperty.FindPropertyRelative("interactions");
            m_ProcessorsProperty = bindingProperty.FindPropertyRelative("processors");
            m_InteractionsReorderableReorderableList = new InteractionsReorderableReorderableList(bindingProperty.FindPropertyRelative("interactions"), ApplyModifiers);
            m_ProcessorsReorderableReorderableListView = new ProcessorsReorderableReorderableList(bindingProperty.FindPropertyRelative("processors"), ApplyModifiers);
        }

        void ApplyModifiers()
        {
            m_InteractionsProperty.stringValue = m_InteractionsReorderableReorderableList.ToSerializableString();
            m_InteractionsProperty.serializedObject.ApplyModifiedProperties();
            m_ProcessorsProperty.stringValue = m_ProcessorsReorderableReorderableListView.ToSerializableString();
            m_ProcessorsProperty.serializedObject.ApplyModifiedProperties();
            m_ReloadTree();
        }

        public void OnGUI()
        {
            if (m_BindingProperty == null)
                return;

            EditorGUILayout.BeginVertical();
            DrawPathPicker();
            EditorGUILayout.Space();
            DrawInteractionsPicker();
            EditorGUILayout.Space();
            DrawProcessorsPicker();
            GUILayout.FlexibleSpace();
            EditorGUILayout.EndVertical();
        }

        protected virtual void DrawProcessorsPicker()
        {
            m_ProcessorsFoldout = DrawFoldout(s_ProcessorsContent, m_ProcessorsFoldout);

            if (m_ProcessorsFoldout)
            {
                EditorGUI.indentLevel++;
                m_ProcessorsReorderableReorderableListView.OnGUI();
                EditorGUI.indentLevel--;
            }
        }

        protected virtual void DrawInteractionsPicker()
        {
            m_InteractionsFoldout = DrawFoldout(s_InteractionsContent, m_InteractionsFoldout);

            if (m_InteractionsFoldout)
            {
                EditorGUI.indentLevel++;
                m_InteractionsReorderableReorderableList.OnGUI();
                EditorGUI.indentLevel--;
            }
        }

        protected virtual void DrawPathPicker()
        {
            m_GeneralFoldout = DrawFoldout(s_GeneralContent, m_GeneralFoldout);

            if (m_GeneralFoldout)
            {
                EditorGUI.indentLevel++;

                var pathProperty = m_BindingProperty.FindPropertyRelative("path");
                DrawBindingGUI(pathProperty, ref m_ManualPathEditMode, m_ControlPickerTreeViewState,
                    s =>
                    {
                        m_ManualPathEditMode = false;
                        OnBindingModified(s);
                    });

                EditorGUI.indentLevel--;
            }
        }

        ////REVIEW: refactor this out of here; this should be a public API that allows anyone to have an inspector field to select a control binding
        internal static void DrawBindingGUI(SerializedProperty pathProperty, ref bool manualPathEditMode, TreeViewState pickerTreeViewState, Action<SerializedProperty> onModified)
        {
            EditorGUILayout.BeginHorizontal();

            var lineRect = GUILayoutUtility.GetRect(0, EditorGUIUtility.singleLineHeight);
            var labelRect = lineRect;
            labelRect.width = 60;
            EditorGUI.LabelField(labelRect, s_BindingGUI);
            lineRect.x += 65;
            lineRect.width -= 65;

            var btnRect = lineRect;
            var editBtn = lineRect;
            btnRect.width -= 20;
            editBtn.x += btnRect.width;
            editBtn.width = 20;
            editBtn.height = 15;

            var path = pathProperty.stringValue;
            ////TODO: this should be cached; generates needless GC churn
            var displayName = InputControlPath.ToHumanReadableString(path);

            if (manualPathEditMode || (!string.IsNullOrEmpty(path) && string.IsNullOrEmpty(displayName)))
            {
                EditorGUI.BeginChangeCheck();
                path = EditorGUI.DelayedTextField(btnRect, path);
                if (EditorGUI.EndChangeCheck())
                {
                    pathProperty.stringValue = path;
                    onModified(pathProperty);
                }
                if (GUI.Button(editBtn, "˅"))
                {
                    btnRect.x += editBtn.width;
                    ShowInputControlPicker(btnRect, pathProperty, pickerTreeViewState, onModified);
                }
            }
            else
            {
                if (EditorGUI.DropdownButton(btnRect, new GUIContent(displayName), FocusType.Keyboard))
                {
                    ShowInputControlPicker(btnRect, pathProperty, pickerTreeViewState, onModified);
                }
                if (GUI.Button(editBtn, "..."))
                {
                    manualPathEditMode = true;
                }
            }

            EditorGUILayout.EndHorizontal();
        }

        static void ShowInputControlPicker(Rect rect, SerializedProperty pathProperty, TreeViewState pickerTreeViewState,
            Action<SerializedProperty> onPickCallback)
        {
            var w = new InputControlPickerPopup(pathProperty, pickerTreeViewState)
            {
                onPickCallback = onPickCallback
            };
            w.width = rect.width;
            PopupWindow.Show(rect, w);
        }

        static bool DrawFoldout(GUIContent content, bool folded)
        {
            var bgRect = GUILayoutUtility.GetRect(s_ProcessorsContent, Styles.foldoutBackgroundStyle);
            EditorGUI.LabelField(bgRect, GUIContent.none, Styles.foldoutBackgroundStyle);
            return EditorGUI.Foldout(bgRect, folded, content, Styles.foldoutStyle);
        }

        void OnBindingModified(SerializedProperty obj)
        {
            var importerEditor = InputActionImporterEditor.FindFor(m_BindingProperty.serializedObject);
            if (importerEditor != null)
                importerEditor.OnAssetModified();
            m_ReloadTree();
        }
    }
<<<<<<< HEAD

    class CompositeGroupPropertiesView : InputBindingPropertiesView
    {
        public CompositeGroupPropertiesView(SerializedProperty property, Action apply, TreeViewState state)
=======
    
    class CompositeGroupPropertiesView : InputBindingPropertiesView
    {
        public CompositeGroupPropertiesView(SerializedProperty property, Action apply, TreeViewState state) 
>>>>>>> b92fc269
            : base(property, apply, state)
        {
        }

        protected override void DrawPathPicker()
        {
        }
    }
}
#endif // UNITY_EDITOR<|MERGE_RESOLUTION|>--- conflicted
+++ resolved
@@ -2,10 +2,6 @@
 using System;
 using UnityEditor;
 using UnityEditor.IMGUI.Controls;
-<<<<<<< HEAD
-=======
-using UnityEngine.Experimental.Input.Editor.InputControlPicker;
->>>>>>> b92fc269
 using UnityEngine.Experimental.Input.Editor.Lists;
 
 namespace UnityEngine.Experimental.Input.Editor
@@ -217,17 +213,10 @@
             m_ReloadTree();
         }
     }
-<<<<<<< HEAD
 
     class CompositeGroupPropertiesView : InputBindingPropertiesView
     {
         public CompositeGroupPropertiesView(SerializedProperty property, Action apply, TreeViewState state)
-=======
-    
-    class CompositeGroupPropertiesView : InputBindingPropertiesView
-    {
-        public CompositeGroupPropertiesView(SerializedProperty property, Action apply, TreeViewState state) 
->>>>>>> b92fc269
             : base(property, apply, state)
         {
         }
