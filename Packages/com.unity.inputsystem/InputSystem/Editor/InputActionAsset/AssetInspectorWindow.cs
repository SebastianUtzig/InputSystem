--- conflicted
+++ resolved
@@ -57,12 +57,6 @@
         private InputActionAssetManager m_ActionAssetManager;
         [SerializeField]
         internal InputActionWindowToolbar m_InputActionWindowToolbar;
-<<<<<<< HEAD
-        [SerializeField]
-        internal ActionInspectorContextMenu m_ContextMenu;
-
-        private InputBindingPropertiesView m_BindingPropertyView;
-=======
         [SerializeField]
         internal ActionInspectorContextMenu m_ContextMenu;
         [SerializeField]
@@ -71,7 +65,6 @@
         private InputBindingPropertiesView m_BindingPropertyView;
         private InputActionPropertiesView m_ActionPropertyView;
 
->>>>>>> e8ac9f18
         internal ActionMapsTree m_ActionMapsTree;
         internal ActionsTree m_ActionsTree;
         internal CopyPasteUtility m_CopyPasteUtility;
@@ -239,10 +232,7 @@
         private void LoadPropertiesForSelection()
         {
             m_BindingPropertyView = null;
-<<<<<<< HEAD
-=======
             m_ActionPropertyView = null;
->>>>>>> e8ac9f18
 
             // Column #1: Load selected action map.
             if (m_ActionMapsTree.GetSelectedRow() != null)
@@ -280,11 +270,6 @@
                             m_InputActionWindowToolbar,
                             item.expectedControlLayout);
 
-<<<<<<< HEAD
-                    // For composite groups, don't show the binding path and control scheme section.
-                    if (item is CompositeGroupTreeItem)
-                        m_BindingPropertyView.showPathAndControlSchemeSection = false;
-=======
                     // For composite groups, don't show the binding path and control scheme section,
                     // but show composite parameters instead.
                     if (item is CompositeGroupTreeItem)
@@ -304,9 +289,7 @@
                                 Apply();
                                 LoadPropertiesForSelection();
                             });
->>>>>>> e8ac9f18
-                }
-                ////TODO: properties for actions
+                }
             }
         }
 
@@ -472,11 +455,6 @@
             EditorGUI.LabelField(headerRect, "Properties", Styles.columnHeaderLabel);
 
             if (m_BindingPropertyView != null)
-<<<<<<< HEAD
-            {
-                m_PropertiesScroll = EditorGUILayout.BeginScrollView(m_PropertiesScroll);
-                m_BindingPropertyView.OnGUI();
-=======
             {
                 m_PropertiesScroll = EditorGUILayout.BeginScrollView(m_PropertiesScroll);
                 m_BindingPropertyView.OnGUI();
@@ -486,14 +464,12 @@
             {
                 m_PropertiesScroll = EditorGUILayout.BeginScrollView(m_PropertiesScroll);
                 m_ActionPropertyView.OnGUI();
->>>>>>> e8ac9f18
                 EditorGUILayout.EndScrollView();
             }
             else
             {
                 GUILayout.FlexibleSpace();
             }
-
 
             EditorGUILayout.EndVertical();
         }
