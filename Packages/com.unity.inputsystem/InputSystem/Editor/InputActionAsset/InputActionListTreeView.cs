--- conflicted
+++ resolved
@@ -40,15 +40,10 @@
             : base(state)
         {
             m_ApplyAction = applyAction;
-<<<<<<< HEAD
             ////REVIEW: good enough like this for 2018.2?
             #if UNITY_2018_3_OR_NEWER
             foldoutOverride += OnFoldoutDraw;
             #endif
-=======
-            //FIXME: this requires 2018.3 to compile
-            //foldoutOverride += OnFoldoutDraw;
->>>>>>> b92fc269
             Reload();
         }
 
@@ -83,18 +78,7 @@
             }
             return root;
         }
-<<<<<<< HEAD
-
-        void BuildFromSerializedObject(TreeViewItem root)
-        {
-            m_SerializedObject.Update();
-            var actionMapsProperty = m_SerializedObject.FindProperty("m_ActionMaps");
-            for (var i = 0; i < actionMapsProperty.arraySize; i++)
-            {
-                var actionMapItem = new ActionMapTreeItem(actionMapsProperty, i);
-                ParseActionMap(actionMapItem, actionMapsProperty.GetArrayElementAtIndex(i), 1);
-=======
-        
+
         void BuildFromSerializedObject(TreeViewItem root)
         {
             m_SerializedObject.Update();
@@ -104,7 +88,6 @@
                 var actionMapProperty = actionMapArrauProperty.GetArrayElementAtIndex(i);
                 var actionMapItem = new ActionMapTreeItem(actionMapProperty, i);
                 ParseActionMap(actionMapItem, actionMapProperty, 1);
->>>>>>> b92fc269
                 root.AddChild(actionMapItem);
             }
         }
@@ -117,38 +100,13 @@
                 ParseAction(parentTreeItem, actionMapProperty, actionsArrayProperty, i, depth);
             }
         }
-<<<<<<< HEAD
-
-        void ParseAction(TreeViewItem parentTreeItem, SerializedProperty actionMapProperty, SerializedProperty actionsArrayProperty, int index, int depth)
-        {
-            var bindingsArrayProperty = actionMapProperty.FindPropertyRelative("m_Bindings");
-            var actionMapName = actionMapProperty.FindPropertyRelative("m_Name").stringValue;
-
-            var actionItem = new ActionTreeItem(actionMapProperty, actionsArrayProperty, index);
-            actionItem.depth = depth;
-            var actionName = actionItem.actionName;
-
-            ParseBindings(actionItem, actionMapName, actionName, bindingsArrayProperty, depth + 1);
-
-            bool actionSearchMatched = IsSearching() && actionName.ToLower().Contains(m_NameFilter.ToLower());
-            if (actionSearchMatched || IsSearching() && actionItem.children != null && actionItem.children.Any())
-            {
-                parentTreeItem.AddChild(actionItem);
-            }
-            else if (!IsSearching())
-            {
-                parentTreeItem.AddChild(actionItem);
-            }
-        }
-
-=======
 
         void ParseAction(TreeViewItem parentTreeItem, SerializedProperty actionMapProperty, SerializedProperty actionsArrayProperty, int index, int depth)
         {
             var bindingsArrayProperty = actionMapProperty.FindPropertyRelative("m_Bindings");
             var actionMapName = actionMapProperty.FindPropertyRelative("m_Name").stringValue;
             var actionProperty = actionsArrayProperty.GetArrayElementAtIndex(index);
-            
+
             var actionItem = new ActionTreeItem(actionMapProperty, actionProperty, index);
             actionItem.depth = depth;
             var actionName = actionItem.actionName;
@@ -166,7 +124,6 @@
             }
         }
 
->>>>>>> b92fc269
         protected void ParseBindings(TreeViewItem parent, string actionMapName, string actionName, SerializedProperty bindingsArrayProperty, int depth)
         {
             bool actionSearchMatched = IsSearching() && actionName.ToLower().Contains(m_NameFilter.ToLower());
@@ -204,7 +161,7 @@
                 parent.AddChild(bindingsItem);
             }
         }
-        
+
         protected override void ContextClicked()
         {
             OnContextClick(null);
