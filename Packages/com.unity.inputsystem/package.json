--- conflicted
+++ resolved
@@ -1,11 +1,7 @@
 {
 	"name": "com.unity.inputsystem",
 	"displayName": "Input System",
-<<<<<<< HEAD
-	"version": "0.2.8-preview",
-=======
 	"version": "0.2.9-preview",
->>>>>>> d529533e
 	"unity": "2019.1",
 	"repository": {
 		"type": "git",
