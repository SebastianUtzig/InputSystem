<<<<<<< HEAD
{% metadata_file .yamato/config.metadata %}
---

{% for editor in editors %}
{% for platform in platforms %}
promotion_test_{{ platform.name }}_{{ editor.version }}:
  name: Promotion Test {{ editor.version }} on {{ platform.name }}
  agent:
    type: {{ platform.type }}
    image: {{ platform.image }}
    flavor: {{ platform.flavor}}
  variables:
    UPMCI_PROMOTION: 1
  commands:
    - mv ./Assets/Samples ./Packages/com.unity.inputsystem
    - mv ./Assets/Samples.meta ./Packages/com.unity.inputsystem
    - npm install upm-ci-utils@stable -g --registry https://artifactory.prd.cds.internal.unity3d.com/artifactory/api/npm/upm-npm
    - upm-ci package pack --package-path ./Packages/com.unity.inputsystem/
    - upm-ci package test --package-path ./Packages/com.unity.inputsystem/ -u {{ editor.version }}
    {% if platform.installscript %}
    - pip install unity-downloader-cli --index-url https://artifactory.prd.it.unity3d.com/artifactory/api/pypi/pypi/simple
    - {{ platform.installscript }} {{ editor.version }}
    {% endif %}
    - upm-ci~/tools/utr/utr --testproject . --editor-location=.Editor --artifacts_path=upm-ci~/test-results/isolation-com.unity.inputsystem.tests --suite=playmode --api-profile=NET_4_6 --stdout-filter=minimal {% if platform.runtime %} --platform {{ platform.runtime }} {% endif %} {% if platform.scripting-backend %} --scripting-backend {{ platform.scripting-backend }} {% endif %} 
  artifacts:
    logs:
      paths:
        - "upm-ci~/test-results/**/*"
{% endfor %}
{% endfor %}

promote:
  name: Promote to Production
  agent:
    type: Unity::VM
    image: package-ci/win10:stable
    flavor: b1.large
  variables:
    UPMCI_PROMOTION: 1
  commands:
    - mv ./Assets/Samples ./Packages/com.unity.inputsystem
    - mv ./Assets/Samples.meta ./Packages/com.unity.inputsystem
    - npm install upm-ci-utils@stable -g --registry https://artifactory.prd.cds.internal.unity3d.com/artifactory/api/npm/upm-npm
    - upm-ci package pack --package-path ./Packages/com.unity.inputsystem/
    - upm-ci package promote --package-path ./Packages/com.unity.inputsystem/
  artifacts:
    artifacts:
      paths:
        - "upm-ci~/**/*"
  dependencies:
{% for editor in editors %}
{% for platform in platforms %}
    - .yamato/promotion.yml#promotion_test_{{ platform.name }}_{{ editor.version }}
{% endfor %}
{% endfor %}
=======
promote:
  name: Promote to Production
  agent:
    type: Unity::VM
    image: package-ci/win10:stable
    flavor: b1.large
  dependencies:
    - .yamato/publish-samples.yml 
  variables:
    UPMCI_PROMOTION: 1
  commands:
    - mv ./Assets/Samples ./Packages/com.unity.inputsystem
    - mv ./Assets/Samples.meta ./Packages/com.unity.inputsystem
    - npm install upm-ci-utils@stable -g --registry https://artifactory.prd.cds.internal.unity3d.com/artifactory/api/npm/upm-npm
    - upm-ci package pack --package-path ./Packages/com.unity.inputsystem/
    - upm-ci package promote --package-path ./Packages/com.unity.inputsystem/
  artifacts:
    artifacts:
      paths:
        - "upm-ci~/**/*"
>>>>>>> f91d687d
<|MERGE_RESOLUTION|>--- conflicted
+++ resolved
@@ -1,35 +1,5 @@
-<<<<<<< HEAD
 {% metadata_file .yamato/config.metadata %}
 ---
-
-{% for editor in editors %}
-{% for platform in platforms %}
-promotion_test_{{ platform.name }}_{{ editor.version }}:
-  name: Promotion Test {{ editor.version }} on {{ platform.name }}
-  agent:
-    type: {{ platform.type }}
-    image: {{ platform.image }}
-    flavor: {{ platform.flavor}}
-  variables:
-    UPMCI_PROMOTION: 1
-  commands:
-    - mv ./Assets/Samples ./Packages/com.unity.inputsystem
-    - mv ./Assets/Samples.meta ./Packages/com.unity.inputsystem
-    - npm install upm-ci-utils@stable -g --registry https://artifactory.prd.cds.internal.unity3d.com/artifactory/api/npm/upm-npm
-    - upm-ci package pack --package-path ./Packages/com.unity.inputsystem/
-    - upm-ci package test --package-path ./Packages/com.unity.inputsystem/ -u {{ editor.version }}
-    {% if platform.installscript %}
-    - pip install unity-downloader-cli --index-url https://artifactory.prd.it.unity3d.com/artifactory/api/pypi/pypi/simple
-    - {{ platform.installscript }} {{ editor.version }}
-    {% endif %}
-    - upm-ci~/tools/utr/utr --testproject . --editor-location=.Editor --artifacts_path=upm-ci~/test-results/isolation-com.unity.inputsystem.tests --suite=playmode --api-profile=NET_4_6 --stdout-filter=minimal {% if platform.runtime %} --platform {{ platform.runtime }} {% endif %} {% if platform.scripting-backend %} --scripting-backend {{ platform.scripting-backend }} {% endif %} 
-  artifacts:
-    logs:
-      paths:
-        - "upm-ci~/test-results/**/*"
-{% endfor %}
-{% endfor %}
-
 promote:
   name: Promote to Production
   agent:
@@ -43,36 +13,11 @@
     - mv ./Assets/Samples.meta ./Packages/com.unity.inputsystem
     - npm install upm-ci-utils@stable -g --registry https://artifactory.prd.cds.internal.unity3d.com/artifactory/api/npm/upm-npm
     - upm-ci package pack --package-path ./Packages/com.unity.inputsystem/
+	- upm-ci package test --package-path ./Packages/com.unity.inputsystem/ -u 2019.4
     - upm-ci package promote --package-path ./Packages/com.unity.inputsystem/
   artifacts:
     artifacts:
       paths:
         - "upm-ci~/**/*"
   dependencies:
-{% for editor in editors %}
-{% for platform in platforms %}
-    - .yamato/promotion.yml#promotion_test_{{ platform.name }}_{{ editor.version }}
-{% endfor %}
-{% endfor %}
-=======
-promote:
-  name: Promote to Production
-  agent:
-    type: Unity::VM
-    image: package-ci/win10:stable
-    flavor: b1.large
-  dependencies:
-    - .yamato/publish-samples.yml 
-  variables:
-    UPMCI_PROMOTION: 1
-  commands:
-    - mv ./Assets/Samples ./Packages/com.unity.inputsystem
-    - mv ./Assets/Samples.meta ./Packages/com.unity.inputsystem
-    - npm install upm-ci-utils@stable -g --registry https://artifactory.prd.cds.internal.unity3d.com/artifactory/api/npm/upm-npm
-    - upm-ci package pack --package-path ./Packages/com.unity.inputsystem/
-    - upm-ci package promote --package-path ./Packages/com.unity.inputsystem/
-  artifacts:
-    artifacts:
-      paths:
-        - "upm-ci~/**/*"
->>>>>>> f91d687d
+    - .yamato/publish-samples.yml